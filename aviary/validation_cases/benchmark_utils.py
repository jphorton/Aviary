
import numpy as np
from openmdao.utils.assert_utils import assert_near_equal

from aviary.utils.test_utils.assert_utils import warn_timeseries_near_equal


def compare_against_expected_values(prob, expected_dict, simple_flag=False):

    expected_times = expected_dict['times']
    expected_altitudes = expected_dict['altitudes']
    expected_masses = expected_dict['masses']
    expected_ranges = expected_dict['ranges']
    expected_velocities = expected_dict['velocities']

    times = []
    altitudes = []
    masses = []
    ranges = []
    velocities = []

    for idx, phase in enumerate(['climb', 'cruise', 'descent']):

        times.extend(prob.get_val(f'traj.{phase}.timeseries.time', units='s'))
<<<<<<< HEAD
        try:
            altitudes.extend(prob.get_val(
                f'traj.{phase}.timeseries.polynomial_controls:altitude', units='m'))
        except KeyError:
            altitudes.extend(prob.get_val(
                f'traj.{phase}.timeseries.controls:altitude', units='m'))
        velocities.extend(prob.get_val(
            f'traj.{phase}.timeseries.velocity', units='m/s'))
        masses.extend(
            prob.get_val(f'traj.{phase}.timeseries.states:mass', units='kg'))
        ranges.extend(
            prob.get_val(f'traj.{phase}.timeseries.states:range', units='m'))
=======
        if simple_flag:
            try:
                altitudes.extend(prob.get_val(
                    f'traj.{phase}.timeseries.polynomial_controls:altitude', units='m'))
            except KeyError:
                altitudes.extend(prob.get_val(
                    f'traj.{phase}.timeseries.controls:altitude', units='m'))
            velocities.extend(prob.get_val(
                f'traj.{phase}.timeseries.velocity', units='m/s'))
        else:
            altitudes.extend(prob.get_val(
                f'traj.{phase}.timeseries.states:altitude', units='m'))
            velocities.extend(prob.get_val(
                f'traj.{phase}.timeseries.states:velocity', units='m/s'))
        masses.extend(
            prob.get_val(f'traj.{phase}.timeseries.states:mass', units='kg'))
        ranges.extend(
            prob.get_val(f'traj.{phase}.timeseries.states:distance', units='m'))
>>>>>>> efae42ac

    times = np.array(times)
    altitudes = np.array(altitudes)
    masses = np.array(masses)
    ranges = np.array(ranges)
    velocities = np.array(velocities)

    # Check Objective and other key variables to a reasonably tight tolerance.

    rtol = 2.e-2

    # Mass at the end of Descent
    assert_near_equal(masses[-1], expected_masses[-1], tolerance=rtol)

    # Range at the end of Descent
    assert_near_equal(ranges[-1], expected_ranges[-1], tolerance=rtol)

    # Flight time
    assert_near_equal(times[-1], expected_times[-1], tolerance=rtol)

    # Check mission values.

    # NOTE rtol = 0.05 = 5% different from truth (first timeseries)
    #      atol = 2 = no more than +/-2 meter/second/kg difference between values
    #      atol_altitude - 30 ft.
    rtol = .05
    atol = 2.0
    atol_altitude = 30.0

    # FLIGHT PATH
    warn_timeseries_near_equal(
        times, altitudes, expected_times,
        expected_altitudes, abs_tolerance=atol_altitude, rel_tolerance=rtol)
    warn_timeseries_near_equal(
        times, masses, expected_times,
        expected_masses, abs_tolerance=atol, rel_tolerance=rtol)
    warn_timeseries_near_equal(
        times, ranges, expected_times,
        expected_ranges, abs_tolerance=atol, rel_tolerance=rtol)
    warn_timeseries_near_equal(
        times, velocities, expected_times,
        expected_velocities, abs_tolerance=atol, rel_tolerance=rtol)<|MERGE_RESOLUTION|>--- conflicted
+++ resolved
@@ -5,7 +5,7 @@
 from aviary.utils.test_utils.assert_utils import warn_timeseries_near_equal
 
 
-def compare_against_expected_values(prob, expected_dict, simple_flag=False):
+def compare_against_expected_values(prob, expected_dict):
 
     expected_times = expected_dict['times']
     expected_altitudes = expected_dict['altitudes']
@@ -22,7 +22,6 @@
     for idx, phase in enumerate(['climb', 'cruise', 'descent']):
 
         times.extend(prob.get_val(f'traj.{phase}.timeseries.time', units='s'))
-<<<<<<< HEAD
         try:
             altitudes.extend(prob.get_val(
                 f'traj.{phase}.timeseries.polynomial_controls:altitude', units='m'))
@@ -34,27 +33,7 @@
         masses.extend(
             prob.get_val(f'traj.{phase}.timeseries.states:mass', units='kg'))
         ranges.extend(
-            prob.get_val(f'traj.{phase}.timeseries.states:range', units='m'))
-=======
-        if simple_flag:
-            try:
-                altitudes.extend(prob.get_val(
-                    f'traj.{phase}.timeseries.polynomial_controls:altitude', units='m'))
-            except KeyError:
-                altitudes.extend(prob.get_val(
-                    f'traj.{phase}.timeseries.controls:altitude', units='m'))
-            velocities.extend(prob.get_val(
-                f'traj.{phase}.timeseries.velocity', units='m/s'))
-        else:
-            altitudes.extend(prob.get_val(
-                f'traj.{phase}.timeseries.states:altitude', units='m'))
-            velocities.extend(prob.get_val(
-                f'traj.{phase}.timeseries.states:velocity', units='m/s'))
-        masses.extend(
-            prob.get_val(f'traj.{phase}.timeseries.states:mass', units='kg'))
-        ranges.extend(
             prob.get_val(f'traj.{phase}.timeseries.states:distance', units='m'))
->>>>>>> efae42ac
 
     times = np.array(times)
     altitudes = np.array(altitudes)
