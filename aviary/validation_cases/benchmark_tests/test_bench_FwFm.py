from copy import deepcopy
import unittest

import numpy as np
from openmdao.utils.testing_utils import use_tempdirs

<<<<<<< HEAD
=======
from aviary.interface.default_phase_info.height_energy import phase_info
>>>>>>> 2113a7d9
from aviary.interface.methods_for_level1 import run_aviary
from aviary.validation_cases.benchmark_utils import \
    compare_against_expected_values
from aviary.variable_info.variables import Dynamic
from aviary.interface.default_phase_info.simple import phase_info


@use_tempdirs
class ProblemPhaseTestCase(unittest.TestCase):
    def setUp(self):
        expected_dict = {}

        expected_dict['times'] = np.array([[120.],
                                           [163.76268404],
                                           [224.14625594],
                                           [243.25744998],
                                           [243.25744998],
                                           [336.40804126],
                                           [464.93684491],
                                           [505.61577182],
                                           [505.61577182],
                                           [626.46953842],
                                           [793.22306972],
                                           [845.99999224],
                                           [845.99999224],
                                           [966.85375884],
                                           [1133.60729014],
                                           [1186.38421266],
                                           [1186.38421266],
                                           [1279.53480393],
                                           [1408.06360758],
                                           [1448.74253449],
                                           [1448.74253449],
                                           [1492.50521853],
                                           [1552.88879042],
                                           [1571.99998447],
                                           [1571.99998447],
                                           [10224.87383109],
                                           [22164.07366288],
                                           [25942.78958866],
                                           [25942.78958866],
                                           [26009.11685074],
                                           [26100.63493484],
                                           [26129.60009555],
                                           [26129.60009555],
                                           [26265.05921709],
                                           [26451.96515722],
                                           [26511.12024823],
                                           [26511.12024823],
                                           [26672.16774132],
                                           [26894.38041154],
                                           [26964.7099619],
                                           [26964.7099619],
                                           [27100.16908344],
                                           [27287.07502357],
                                           [27346.23011458],
                                           [27346.23011458],
                                           [27412.55737667],
                                           [27504.07546076],
                                           [27533.04062147]])

        expected_dict['altitudes'] = np.array([[10.668],
                                               [0.],
                                               [1001.70617719],
                                               [1429.27176545],
                                               [1429.27176545],
                                               [3413.27102762],
                                               [5642.3831233],
                                               [6169.75300447],
                                               [6169.75300447],
                                               [7399.140983],
                                               [8514.78661356],
                                               [8803.21405264],
                                               [8803.21405264],
                                               [9373.68426297],
                                               [10020.99237958],
                                               [10196.42552457],
                                               [10196.42552457],
                                               [10451.72258036],
                                               [10652.38789684],
                                               [10668.],
                                               [10668.],
                                               [10660.42246376],
                                               [10656.16585151],
                                               [10668.],
                                               [10668.],
                                               [10668.],
                                               [10668.],
                                               [10668.],
                                               [10668.],
                                               [10668.],
                                               [10142.11478951],
                                               [9922.15743555],
                                               [9922.15743555],
                                               [8891.66886638],
                                               [7502.1861348],
                                               [7069.1900852],
                                               [7069.1900852],
                                               [5896.44637998],
                                               [4264.29354306],
                                               [3737.8471594],
                                               [3737.8471594],
                                               [2702.15624637],
                                               [1248.18960736],
                                               [793.03526817],
                                               [793.03526817],
                                               [345.06939295],
                                               [10.668],
                                               [10.668]])

        expected_dict['masses'] = np.array([[79303.30184763],
                                            [79221.39668215],
                                            [79075.19453181],
                                            [79028.6003426],
                                            [79028.6003426],
                                            [78828.82221909],
                                            [78613.60466821],
                                            [78557.84739563],
                                            [78557.84739563],
                                            [78411.06578989],
                                            [78238.0916773],
                                            [78186.75440341],
                                            [78186.75440341],
                                            [78077.23953313],
                                            [77938.37965175],
                                            [77896.59718975],
                                            [77896.59718975],
                                            [77825.81832958],
                                            [77732.75016916],
                                            [77704.11629998],
                                            [77704.11629998],
                                            [77673.32196072],
                                            [77630.75735319],
                                            [77617.25716885],
                                            [77617.25716885],
                                            [72178.78521803],
                                            [65072.41395049],
                                            [62903.84179505],
                                            [62903.84179505],
                                            [62896.27636813],
                                            [62888.3612195],
                                            [62885.93748938],
                                            [62885.93748938],
                                            [62874.48788511],
                                            [62857.70600096],
                                            [62852.13740881],
                                            [62852.13740881],
                                            [62835.97069937],
                                            [62810.37776063],
                                            [62801.1924259],
                                            [62801.1924259],
                                            [62781.32471014],
                                            [62748.91017128],
                                            [62737.32520462],
                                            [62737.32520462],
                                            [62723.59895849],
                                            [62703.94977811],
                                            [62697.71513264]])

        expected_dict['ranges'] = np.array([[1452.84514351],
                                            [6093.51223933],
                                            [15820.03029119],
                                            [19123.61258676],
                                            [19123.61258676],
                                            [36374.65336952],
                                            [61265.3984918],
                                            [69106.49687132],
                                            [69106.49687132],
                                            [92828.04820577],
                                            [126824.13801408],
                                            [138011.02420534],
                                            [138011.02420534],
                                            [164027.18014424],
                                            [200524.66550565],
                                            [212113.49107256],
                                            [212113.49107256],
                                            [232622.50720766],
                                            [261189.53466522],
                                            [270353.40501262],
                                            [270353.40501262],
                                            [280350.48472685],
                                            [294356.27080588],
                                            [298832.61221641],
                                            [298832.61221641],
                                            [2325837.11255987],
                                            [5122689.60556392],
                                            [6007883.85695889],
                                            [6007883.85695889],
                                            [6022237.43153219],
                                            [6039575.06318219],
                                            [6044873.89820027],
                                            [6044873.89820027],
                                            [6068553.1921364],
                                            [6099290.23732297],
                                            [6108673.67260778],
                                            [6108673.67260778],
                                            [6133535.09572671],
                                            [6166722.19545137],
                                            [6177077.72115854],
                                            [6177077.72115854],
                                            [6197011.1330154],
                                            [6224357.63792683],
                                            [6232920.45309764],
                                            [6232920.45309764],
                                            [6242332.46480721],
                                            [6254144.50957549],
                                            [6257352.4]])

        expected_dict['velocities'] = np.array([[69.30879167],
                                                [137.49019035],
                                                [174.54683946],
                                                [179.28863383],
                                                [179.28863383],
                                                [191.76748742],
                                                [194.33322917],
                                                [194.52960387],
                                                [194.52960387],
                                                [199.01184603],
                                                [209.81696863],
                                                [212.86546124],
                                                [212.86546124],
                                                [217.37467051],
                                                [219.67762167],
                                                [219.97194272],
                                                [219.97194272],
                                                [220.67963782],
                                                [224.38113484],
                                                [226.77184704],
                                                [226.77184704],
                                                [230.01128033],
                                                [233.72454583],
                                                [234.25795132],
                                                [234.25795132],
                                                [234.25795132],
                                                [234.25795132],
                                                [234.25795132],
                                                [234.25795132],
                                                [201.23881],
                                                [182.84158341],
                                                [180.10650108],
                                                [180.10650108],
                                                [169.77497514],
                                                [159.59034446],
                                                [157.09907013],
                                                [157.09907013],
                                                [151.659491],
                                                [147.52098882],
                                                [147.07683999],
                                                [147.07683999],
                                                [147.05392009],
                                                [145.31556891],
                                                [143.47446173],
                                                [143.47446173],
                                                [138.99109332],
                                                [116.22447082],
                                                [102.07377559]])

        self.expected_dict = expected_dict

    def bench_test_swap_4_FwFm(self):
<<<<<<< HEAD
=======
        local_phase_info = deepcopy(phase_info)
        prob = run_aviary('models/test_aircraft/aircraft_for_bench_FwFm.csv',
                          local_phase_info)

        compare_against_expected_values(prob, self.expected_dict)

    def bench_test_swap_4_FwFm_simple(self):
>>>>>>> 2113a7d9
        phase_info = {
            "pre_mission": {"include_takeoff": True, "optimize_mass": True},
            "climb": {
                "subsystem_options": {"core_aerodynamics": {"method": "computed"}},
                "user_options": {
                    'fix_initial': {Dynamic.Mission.MASS: False, Dynamic.Mission.RANGE: False},
                    'input_initial': True,
                    "optimize_mach": True,
                    "optimize_altitude": True,
                    "polynomial_control_order": None,
                    "use_polynomial_control": False,
                    "num_segments": 6,
                    "order": 3,
                    "solve_for_range": False,
                    "initial_mach": (0.2, "unitless"),
                    "final_mach": (0.79, "unitless"),
                    "mach_bounds": ((0.1, 0.8), "unitless"),
                    "initial_altitude": (0.0, "ft"),
                    "final_altitude": (35000.0, "ft"),
                    "altitude_bounds": ((0.0, 36000.0), "ft"),
                    "throttle_enforcement": "path_constraint",
                    "constrain_final": False,
                    "fix_duration": False,
                    "initial_bounds": ((0.0, 0.0), "min"),
                    "duration_bounds": ((5.0, 50.0), "min"),
                    "no_descent": True,
                    "add_initial_mass_constraint": False,
                },
                "initial_guesses": {"times": ([0, 40.0], "min")},
            },
            "cruise": {
                "subsystem_options": {"core_aerodynamics": {"method": "computed"}},
                "user_options": {
                    "optimize_mach": True,
                    "optimize_altitude": True,
                    "polynomial_control_order": 1,
                    "use_polynomial_control": True,
                    "num_segments": 1,
                    "order": 3,
                    "solve_for_range": False,
                    "initial_mach": (0.79, "unitless"),
                    "final_mach": (0.79, "unitless"),
                    "mach_bounds": ((0.78, 0.8), "unitless"),
                    "initial_altitude": (35000.0, "ft"),
                    "final_altitude": (35000.0, "ft"),
                    "altitude_bounds": ((35000.0, 35000.0), "ft"),
                    "throttle_enforcement": "boundary_constraint",
                    "fix_initial": False,
                    "constrain_final": False,
                    "fix_duration": False,
                    "initial_bounds": ((64.0, 192.0), "min"),
                    "duration_bounds": ((60.0, 7200.0), "min"),
                },
                "initial_guesses": {"times": ([128, 113], "min")},
            },
            "descent": {
                "subsystem_options": {"core_aerodynamics": {"method": "computed"}},
                "user_options": {
                    "optimize_mach": True,
                    "optimize_altitude": True,
                    "polynomial_control_order": None,
                    "use_polynomial_control": False,
                    "num_segments": 5,
                    "order": 3,
                    "solve_for_range": False,
                    "initial_mach": (0.79, "unitless"),
                    "final_mach": (0.3, "unitless"),
                    "mach_bounds": ((0.2, 0.8), "unitless"),
                    "initial_altitude": (35000.0, "ft"),
                    "final_altitude": (500.0, "ft"),
                    "altitude_bounds": ((0.0, 35000.0), "ft"),
                    "throttle_enforcement": "path_constraint",
                    "fix_initial": False,
                    "constrain_final": True,
                    "fix_duration": False,
                    "initial_bounds": ((120.5, 361.5), "min"),
                    "duration_bounds": ((5.0, 60.0), "min"),
                    "no_climb": False
                },
                "initial_guesses": {"times": ([241, 58], "min")},
            },
            "post_mission": {
                "include_landing": True,
                "constrain_range": True,
                "target_range": (3350.0, "nmi"),
            },
        }

        prob = run_aviary(
            'models/test_aircraft/aircraft_for_bench_FwFm_simple.csv', phase_info)

        compare_against_expected_values(prob, self.expected_dict)


if __name__ == '__main__':
    test = ProblemPhaseTestCase()
    test.setUp()
    test.bench_test_swap_4_FwFm()<|MERGE_RESOLUTION|>--- conflicted
+++ resolved
@@ -4,10 +4,6 @@
 import numpy as np
 from openmdao.utils.testing_utils import use_tempdirs
 
-<<<<<<< HEAD
-=======
-from aviary.interface.default_phase_info.height_energy import phase_info
->>>>>>> 2113a7d9
 from aviary.interface.methods_for_level1 import run_aviary
 from aviary.validation_cases.benchmark_utils import \
     compare_against_expected_values
@@ -268,16 +264,6 @@
         self.expected_dict = expected_dict
 
     def bench_test_swap_4_FwFm(self):
-<<<<<<< HEAD
-=======
-        local_phase_info = deepcopy(phase_info)
-        prob = run_aviary('models/test_aircraft/aircraft_for_bench_FwFm.csv',
-                          local_phase_info)
-
-        compare_against_expected_values(prob, self.expected_dict)
-
-    def bench_test_swap_4_FwFm_simple(self):
->>>>>>> 2113a7d9
         phase_info = {
             "pre_mission": {"include_takeoff": True, "optimize_mass": True},
             "climb": {
