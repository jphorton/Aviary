import sys

import numpy as np
import openmdao.api as om

from aviary.utils.aviary_values import AviaryValues
from aviary.variable_info.functions import add_aviary_input, add_aviary_output
from aviary.variable_info.variables import Aircraft, Settings


class PropulsionPreMission(om.Group):
    '''
    Group that contains propulsion calculations for pre-mission analysis, such as
    computing scaling factors, and sums propulsion-system level totals.
    '''

    def initialize(self):
        self.options.declare(
            'aviary_options', types=AviaryValues,
            desc='collection of Aircraft/Mission specific options')
        self.options.declare(
            'engine_models', types=list,
            desc='list of EngineModels on aircraft'
        )

    def setup(self):
        options = self.options['aviary_options']
<<<<<<< HEAD
        engine_models = options.get_val('engine_models')
=======
        engine_models = self.options['engine_models']
>>>>>>> 8c8bcdfe
        engine_count = len(engine_models)

        # Each engine model pre_mission component only needs to accept and output single
        # value relevant to that variable - this group's configure step will handle
        # promoting/connecting just the relevant index in vectorized inputs/outputs for
        # each component here
<<<<<<< HEAD
        # Promotions are handled in configure()
=======
        # Promotions are handled in self.configure()
>>>>>>> 8c8bcdfe
        for engine in engine_models:
            subsys = engine.build_pre_mission(options)
            if subsys:

                if engine_count > 1:
                    proms = None
                else:
                    proms = ['*']
                self.add_subsystem(engine.name,
                                   subsys=subsys,
                                   promotes_outputs=proms,
                                   )

        if engine_count > 1:
<<<<<<< HEAD
            # Add an empty mux comp, which will be customized to handle all required outputs
            # in self.configure()
=======
            # Add an empty mux comp, which will be customized to handle all required
            # outputs in self.configure()
>>>>>>> 8c8bcdfe
            self.add_subsystem(
                'pre_mission_mux',
                subsys=om.MuxComp(),
                promotes_outputs=['*']
            )

        self.add_subsystem(
            'propulsion_sum',
            subsys=PropulsionSum(
                aviary_options=options),
            promotes_inputs=['*'],
            promotes_outputs=['*']
        )

    def configure(self):
        # Special configure step needed to handle multiple, unique engine models.
        # Each engine's pre_mission component should only handle single instance of engine,
        # so vectorized inputs/outputs are a problem. Slice all needed vector inputs and pass
        # pre_mission components only the value they need, then mux all the outputs back together

<<<<<<< HEAD
        engine_count = len(self.options['aviary_options'].get_val('engine_models'))
=======
        engine_count = len(self.options['aviary_options'].get_val(
            Aircraft.Engine.NUM_ENGINES))
>>>>>>> 8c8bcdfe

        # determine if openMDAO messages and warnings should be suppressed
        verbosity = self.options['aviary_options'].get_val(Settings.VERBOSITY)
        out_stream = None
        # DEBUG
        if verbosity.value > 2:
            out_stream = sys.stdout

        comp_list = [self._get_subsystem(group) for group in dir(self) if self._get_subsystem(
            group) and group not in ['pre_mission_mux', 'propulsion_sum']]

        # Dictionary of all unique inputs/outputs from all new components, keys are
        # units for each var
        unique_outputs = {}
        unique_inputs = {}

        # dictionaries of inputs/outputs for each added component in prop pre-mission
        input_dict = {}
        output_dict = {}

        for idx, comp in enumerate(comp_list):
            # Patterns to identify which inputs/outputs are vectorized and need to be
            # split then re-muxed
            pattern = ['engine:', 'nacelle:']

            # pull out all inputs (in dict format) in component
            comp_inputs = comp.list_inputs(
<<<<<<< HEAD
                return_format='dict', units=True, out_stream=out_stream, all_procs=True)
=======
                return_format='dict', units=True, out_stream=out_stream)
>>>>>>> 8c8bcdfe
            # only keep inputs if they contain the pattern
            input_dict[comp.name] = dict((key, comp_inputs[key])
                                         for key in comp_inputs if any([x in key for x in pattern]))
            # Track list of ALL inputs present in prop pre-mission in a "flat" dict.
            # Repeating inputs will just override what's already in the dict - we don't
            # care if units get overridden, if they differ openMDAO will convert
            # (if they aren't compatible, then a component specified the wrong units and
            # needs to be fixed there)
            unique_inputs.update([(key, input_dict[comp.name][key]['units'])
                                 for key in input_dict[comp.name]])

            # do the same thing with outputs
            comp_outputs = comp.list_outputs(
<<<<<<< HEAD
                return_format='dict', units=True, out_stream=out_stream, all_procs=True)
=======
                return_format='dict', units=True, out_stream=out_stream)
>>>>>>> 8c8bcdfe
            output_dict[comp.name] = dict((key, comp_outputs[key])
                                          for key in comp_outputs if any([x in key for x in pattern]))
            unique_outputs.update([(key, output_dict[comp.name][key]['units'])
                                  for key in output_dict[comp.name]])

            # slice incoming inputs for this component, so it only gets the correct index
            self.promotes(
                comp.name, inputs=input_dict[comp.name].keys(), src_indices=om.slicer[idx])

<<<<<<< HEAD
            # promote all other inputs/outputs for this component normally (handle special outputs later)
            self.promotes(comp.name,
                          inputs=[
                              input for input in comp_inputs if input not in input_dict[comp.name]],
                          outputs=[
                              output for output in comp_outputs if output not in output_dict[comp.name]])
=======
            # promote all other inputs/outputs for this component normally (handle vectorized outputs later)
            self.promotes(comp.name,
                          inputs=[
                              comp_inputs[input]['prom_name'] for input in comp_inputs if input not in input_dict[comp.name]],
                          outputs=[
                              comp_outputs[output]['prom_name'] for output in comp_outputs if output not in output_dict[comp.name]])
>>>>>>> 8c8bcdfe

        # add variables to the mux component and make connections to individual
        # component outputs
        if engine_count > 1:
            for output in unique_outputs:
                self.pre_mission_mux.add_var(output,
                                             units=unique_outputs[output])
                # promote/alias outputs for each comp that has relevant outputs
                for i, comp in enumerate(output_dict):
                    if output in output_dict[comp]:
                        # if this component provides the output, connect it to the correct mux input
                        self.connect(comp + '.' + output, 'pre_mission_mux.' +
                                     output + '_' + str(i))
                    else:
                        # If this component does not provide the output, pass the existing
                        # value for that index to the mux
                        self.connect(output, 'pre_mission_mux.' + output +
                                     '_' + str(i), src_indices=om.slicer[i])


class PropulsionSum(om.ExplicitComponent):
    '''
    Calculates propulsion system level sums of individual engine performance parameters.
    '''

    def initialize(self):
        self.options.declare(
            'aviary_options', types=AviaryValues,
            desc='collection of Aircraft/Mission specific options')

    def setup(self):
        engine_count = len(self.options['aviary_options'].get_val(
            Aircraft.Engine.NUM_ENGINES))

<<<<<<< HEAD
        add_aviary_input(self, Aircraft.Engine.SCALED_SLS_THRUST, val=np.zeros(count))
=======
        add_aviary_input(self, Aircraft.Engine.SCALED_SLS_THRUST,
                         val=np.zeros(engine_count))
>>>>>>> 8c8bcdfe

        add_aviary_output(
            self, Aircraft.Propulsion.TOTAL_SCALED_SLS_THRUST, val=0.0)

    def setup_partials(self):
        num_engines = self.options['aviary_options'].get_val(Aircraft.Engine.NUM_ENGINES)

        self.declare_partials(Aircraft.Propulsion.TOTAL_SCALED_SLS_THRUST,
                              Aircraft.Engine.SCALED_SLS_THRUST, val=num_engines)

    def compute(self, inputs, outputs):
        num_engines = self.options['aviary_options'].get_val(Aircraft.Engine.NUM_ENGINES)

        thrust = inputs[Aircraft.Engine.SCALED_SLS_THRUST]

        outputs[Aircraft.Propulsion.TOTAL_SCALED_SLS_THRUST] = np.dot(
            thrust, num_engines)<|MERGE_RESOLUTION|>--- conflicted
+++ resolved
@@ -25,22 +25,14 @@
 
     def setup(self):
         options = self.options['aviary_options']
-<<<<<<< HEAD
-        engine_models = options.get_val('engine_models')
-=======
         engine_models = self.options['engine_models']
->>>>>>> 8c8bcdfe
         engine_count = len(engine_models)
 
         # Each engine model pre_mission component only needs to accept and output single
         # value relevant to that variable - this group's configure step will handle
         # promoting/connecting just the relevant index in vectorized inputs/outputs for
         # each component here
-<<<<<<< HEAD
-        # Promotions are handled in configure()
-=======
         # Promotions are handled in self.configure()
->>>>>>> 8c8bcdfe
         for engine in engine_models:
             subsys = engine.build_pre_mission(options)
             if subsys:
@@ -55,13 +47,8 @@
                                    )
 
         if engine_count > 1:
-<<<<<<< HEAD
-            # Add an empty mux comp, which will be customized to handle all required outputs
-            # in self.configure()
-=======
             # Add an empty mux comp, which will be customized to handle all required
             # outputs in self.configure()
->>>>>>> 8c8bcdfe
             self.add_subsystem(
                 'pre_mission_mux',
                 subsys=om.MuxComp(),
@@ -82,12 +69,8 @@
         # so vectorized inputs/outputs are a problem. Slice all needed vector inputs and pass
         # pre_mission components only the value they need, then mux all the outputs back together
 
-<<<<<<< HEAD
-        engine_count = len(self.options['aviary_options'].get_val('engine_models'))
-=======
         engine_count = len(self.options['aviary_options'].get_val(
             Aircraft.Engine.NUM_ENGINES))
->>>>>>> 8c8bcdfe
 
         # determine if openMDAO messages and warnings should be suppressed
         verbosity = self.options['aviary_options'].get_val(Settings.VERBOSITY)
@@ -115,11 +98,7 @@
 
             # pull out all inputs (in dict format) in component
             comp_inputs = comp.list_inputs(
-<<<<<<< HEAD
                 return_format='dict', units=True, out_stream=out_stream, all_procs=True)
-=======
-                return_format='dict', units=True, out_stream=out_stream)
->>>>>>> 8c8bcdfe
             # only keep inputs if they contain the pattern
             input_dict[comp.name] = dict((key, comp_inputs[key])
                                          for key in comp_inputs if any([x in key for x in pattern]))
@@ -133,11 +112,7 @@
 
             # do the same thing with outputs
             comp_outputs = comp.list_outputs(
-<<<<<<< HEAD
                 return_format='dict', units=True, out_stream=out_stream, all_procs=True)
-=======
-                return_format='dict', units=True, out_stream=out_stream)
->>>>>>> 8c8bcdfe
             output_dict[comp.name] = dict((key, comp_outputs[key])
                                           for key in comp_outputs if any([x in key for x in pattern]))
             unique_outputs.update([(key, output_dict[comp.name][key]['units'])
@@ -147,21 +122,12 @@
             self.promotes(
                 comp.name, inputs=input_dict[comp.name].keys(), src_indices=om.slicer[idx])
 
-<<<<<<< HEAD
-            # promote all other inputs/outputs for this component normally (handle special outputs later)
-            self.promotes(comp.name,
-                          inputs=[
-                              input for input in comp_inputs if input not in input_dict[comp.name]],
-                          outputs=[
-                              output for output in comp_outputs if output not in output_dict[comp.name]])
-=======
             # promote all other inputs/outputs for this component normally (handle vectorized outputs later)
             self.promotes(comp.name,
                           inputs=[
                               comp_inputs[input]['prom_name'] for input in comp_inputs if input not in input_dict[comp.name]],
                           outputs=[
                               comp_outputs[output]['prom_name'] for output in comp_outputs if output not in output_dict[comp.name]])
->>>>>>> 8c8bcdfe
 
         # add variables to the mux component and make connections to individual
         # component outputs
@@ -196,12 +162,8 @@
         engine_count = len(self.options['aviary_options'].get_val(
             Aircraft.Engine.NUM_ENGINES))
 
-<<<<<<< HEAD
-        add_aviary_input(self, Aircraft.Engine.SCALED_SLS_THRUST, val=np.zeros(count))
-=======
         add_aviary_input(self, Aircraft.Engine.SCALED_SLS_THRUST,
                          val=np.zeros(engine_count))
->>>>>>> 8c8bcdfe
 
         add_aviary_output(
             self, Aircraft.Propulsion.TOTAL_SCALED_SLS_THRUST, val=0.0)
