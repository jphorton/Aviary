import unittest

import numpy as np
import openmdao.api as om
from openmdao.utils.assert_utils import assert_check_partials, assert_near_equal
from aviary.subsystems.atmosphere.atmosphere import Atmosphere
from pathlib import Path

from aviary.subsystems.propulsion.turboprop_model import TurbopropModel
from aviary.subsystems.propulsion.propeller.propeller_performance import PropellerPerformance
from aviary.utils.preprocessors import preprocess_propulsion
from aviary.utils.functions import get_path
<<<<<<< HEAD
from aviary.variable_info.variables import Aircraft, Dynamic, Mission, Settings
=======
from aviary.variable_info.variables import Aircraft, Dynamic, Mission
>>>>>>> db7ceaba
from aviary.variable_info.enums import SpeedType
from aviary.variable_info.options import get_option_defaults
from aviary.subsystems.subsystem_builder_base import SubsystemBuilderBase
from aviary.subsystems.propulsion.motor.motor_builder import MotorBuilder


class TurbopropTest(unittest.TestCase):
    def setUp(self):
        self.prob = om.Problem()

    def prepare_model(self, test_points=[(0, 0, 0), (0, 0, 1)], shp_model=None, prop_model=None, **kwargs):
        options = get_option_defaults()
        if isinstance(shp_model, Path):
            options.set_val(Aircraft.Engine.DATA_FILE, shp_model)
            shp_model = None
        options.set_val(Aircraft.Engine.NUM_ENGINES, 2)
        options.set_val(Aircraft.Engine.SUBSONIC_FUEL_FLOW_SCALER, 1.0)
        options.set_val(Aircraft.Engine.SUPERSONIC_FUEL_FLOW_SCALER, 1.0)
        options.set_val(Aircraft.Engine.FUEL_FLOW_SCALER_CONSTANT_TERM, 0.0)
        options.set_val(Aircraft.Engine.FUEL_FLOW_SCALER_LINEAR_TERM, 1.0)
        options.set_val(Aircraft.Engine.CONSTANT_FUEL_CONSUMPTION, 0.0, units='lbm/h')
        options.set_val(Aircraft.Engine.SCALE_PERFORMANCE, True)
        options.set_val(Mission.Summary.FUEL_FLOW_SCALER, 1.0)
        options.set_val(Aircraft.Engine.SCALE_FACTOR, 1)
        options.set_val(Aircraft.Engine.GENERATE_FLIGHT_IDLE, False)
        options.set_val(Aircraft.Engine.IGNORE_NEGATIVE_THRUST, False)
        options.set_val(Aircraft.Engine.FLIGHT_IDLE_THRUST_FRACTION, 0.0)
        options.set_val(Aircraft.Engine.FLIGHT_IDLE_MAX_FRACTION, 1.0)
        options.set_val(Aircraft.Engine.FLIGHT_IDLE_MIN_FRACTION, 0.08)
        options.set_val(Aircraft.Engine.GEOPOTENTIAL_ALT, False)
        options.set_val(Aircraft.Engine.INTERPOLATION_METHOD, 'slinear')

        options.set_val(Aircraft.Engine.COMPUTE_PROPELLER_INSTALLATION_LOSS,
                        val=True, units='unitless')
        options.set_val(Aircraft.Engine.NUM_PROPELLER_BLADES,
                        val=4, units='unitless')

        num_nodes = len(test_points)

        engine = TurbopropModel(
            options=options, shaft_power_model=shp_model, propeller_model=prop_model)
        preprocess_propulsion(options, [engine])

        machs, alts, throttles = zip(*test_points)
        IVC = om.IndepVarComp(Dynamic.Mission.MACH,
                              np.array(machs),
                              units='unitless')
        IVC.add_output(Dynamic.Mission.ALTITUDE,
                       np.array(alts),
                       units='ft')
        IVC.add_output(Dynamic.Mission.THROTTLE,
                       np.array(throttles),
                       units='unitless')
        self.prob.model.add_subsystem('IVC', IVC, promotes=['*'])

        # calculate atmospheric properties
        self.prob.model.add_subsystem(
            name='atmosphere',
            subsys=Atmosphere(num_nodes=num_nodes, input_speed_type=SpeedType.MACH),
            promotes=['*'],
        )

        self.prob.model.add_subsystem(
            engine.name,
            subsys=engine.build_mission(
                num_nodes=num_nodes, aviary_inputs=options, **kwargs),
            promotes_inputs=['*'],
            promotes_outputs=['*'])

        self.prob.setup(force_alloc_complex=False)
        self.prob.set_val(Aircraft.Engine.SCALE_FACTOR, 1, units='unitless')

    def get_results(self, point_names=None, display_results=False):
        shp = self.prob.get_val(Dynamic.Mission.SHAFT_POWER, units='hp')
        total_thrust = self.prob.get_val(Dynamic.Mission.THRUST, units='lbf')
        prop_thrust = self.prob.get_val(
            'turboprop_model.propeller_thrust', units='lbf')
        tailpipe_thrust = self.prob.get_val(
            'turboprop_model.turboshaft_thrust', units='lbf')
        max_thrust = self.prob.get_val(Dynamic.Mission.THRUST_MAX, units='lbf')
        fuel_flow = self.prob.get_val(
            Dynamic.Mission.FUEL_FLOW_RATE_NEGATIVE, units='lbm/h')

        results = []
        for n, _ in enumerate(shp):
            results.append(
                (shp[n],
                 tailpipe_thrust[n],
                 prop_thrust[n],
                 total_thrust[n],
                 max_thrust[n],
                 fuel_flow[n]))
        return results

    def test_case_1(self):
        # test case using GASP-derived engine deck and "user specified" prop model
        filename = get_path('models/engines/turboprop_1120hp.deck')
        # Mach, alt, throttle @ idle, SLS, TOC
        test_points = [(0, 0, 0), (0, 0, 1), (.6, 25000, 1)]
        # shp, tailpipe thrust, prop_thrust, total_thrust, max_thrust, fuel flow
        truth_vals = [(223.99923788786057, 37.699999999999996, 1195.4410168571105, 1233.1410168571106, 4983.816421227165, -195.79999999999995),
                      (2239.9923788786077, 136.29999999999967, 4847.516421227166,
                       4983.816421227165, 4983.816421227165, -643.9999999999998),
                      (2466.55094358958, 21.30000000000001, 1833.4755577366554, 1854.7755577366554, 1854.7755577366554, -839.7000000000685)]

        options = get_option_defaults()
        options.set_val(Aircraft.Engine.COMPUTE_PROPELLER_INSTALLATION_LOSS,
                        val=True, units='unitless')
        options.set_val(Aircraft.Engine.NUM_PROPELLER_BLADES,
                        val=4, units='unitless')
        options.set_val('speed_type', SpeedType.MACH)

        prop_group = ExamplePropModel('custom_prop_model')

        self.prepare_model(test_points, filename, prop_group)

        self.prob.set_val(Aircraft.Engine.PROPELLER_DIAMETER, 10.5, units="ft")
        self.prob.set_val(Aircraft.Engine.PROPELLER_ACTIVITY_FACTOR,
                          114.0, units="unitless")
        # self.prob.set_val(Dynamic.Mission.PERCENT_ROTOR_RPM_CORRECTED,
        #                   np.array([1, 1, 0.7]), units="unitless")
        self.prob.set_val(
            Aircraft.Engine.PROPELLER_INTEGRATED_LIFT_COEFFICIENT, 0.5, units="unitless")

<<<<<<< HEAD
=======
        self.prob.set_val(Aircraft.Engine.PROPELLER_TIP_SPEED_MAX, 800, units="ft/s")

>>>>>>> db7ceaba
        self.prob.run_model()
        results = self.get_results()
        assert_near_equal(results, truth_vals)

        # because Hamilton Standard model uses fd method, the following may not be accurate.
        partial_data = self.prob.check_partials(out_stream=None, form="central")
        assert_check_partials(partial_data, atol=0.2, rtol=0.2)

    def test_case_2(self):
        # test case using GASP-derived engine deck and default HS prop model.
        filename = get_path('models/engines/turboprop_1120hp.deck')
        test_points = [(0.001, 0, 0), (0, 0, 1), (.6, 25000, 1)]
        truth_vals = [(223.99007751511726, 37.507374999999996, 1186.6952790705282, 1224.202654070528, 4984.168836459296, -195.78762499999996),
                      (2239.9923788786077, 136.29999999999967, 4847.516421227166,
                       4983.816421227165, 4983.816421227165, -643.9999999999998),
                      (2466.55094358958, 21.30000000000001, 1833.4755577366554, 1854.7755577366554, 1854.7755577366554, -839.7000000000685)]

        self.prepare_model(test_points, filename)

        self.prob.set_val(Aircraft.Engine.PROPELLER_DIAMETER, 10.5, units="ft")
        self.prob.set_val(Aircraft.Engine.PROPELLER_ACTIVITY_FACTOR,
                          114.0, units="unitless")
        # self.prob.set_val(Dynamic.Mission.PERCENT_ROTOR_RPM_CORRECTED,
        #                   np.array([1,1,0.7]), units="unitless")
        self.prob.set_val(
            Aircraft.Engine.PROPELLER_INTEGRATED_LIFT_COEFFICIENT, 0.5, units="unitless")

        self.prob.set_val(Aircraft.Engine.PROPELLER_TIP_SPEED_MAX, 800, units="ft/s")

        self.prob.run_model()

        results = self.get_results()
        assert_near_equal(results, truth_vals)

        partial_data = self.prob.check_partials(out_stream=None, form="central")
        assert_check_partials(partial_data, atol=0.15, rtol=0.15)

    def test_case_3(self):
        # test case using GASP-derived engine deck w/o tailpipe thrust and default HS prop model.
        filename = get_path('models/engines/turboprop_1120hp_no_tailpipe.deck')
        test_points = [(0, 0, 0), (0, 0, 1), (.6, 25000, 1)]
        truth_vals = [(223.99923788786057, 0.0, 1195.4410168571105, 1195.4410168571105, 4847.516421227166, -195.79999999999995),
                      (2239.9923788786077, 0.0, 4847.516421227166,
                       4847.516421227166, 4847.516421227166, -643.9999999999998),
                      (2466.55094358958, 0.0, 1833.4755577366554, 1833.4755577366554, 1833.4755577366554, -839.7000000000685)]

        self.prepare_model(test_points, filename)

        self.prob.set_val(Aircraft.Engine.PROPELLER_DIAMETER, 10.5, units="ft")
        self.prob.set_val(Aircraft.Engine.PROPELLER_ACTIVITY_FACTOR,
                          114.0, units="unitless")
        self.prob.set_val(
            Aircraft.Engine.PROPELLER_INTEGRATED_LIFT_COEFFICIENT, 0.5, units="unitless")
        self.prob.set_val(Aircraft.Engine.PROPELLER_TIP_SPEED_MAX, 800, units="ft/s")

        self.prob.run_model()

        results = self.get_results()
        assert_near_equal(results, truth_vals)

        partial_data = self.prob.check_partials(out_stream=None, form="central")
        assert_check_partials(partial_data, atol=0.15, rtol=0.15)

    def test_electroprop(self):
        # test case using electric motor and default HS prop model.
        test_points = [(0, 0, 0), (0, 0, 1), (.6, 25000, 1)]
        num_nodes = len(test_points)

        motor_model = MotorBuilder()

        self.prepare_model(test_points, motor_model, input_rpm=True)
        self.prob.set_val(Dynamic.Mission.RPM, np.ones(num_nodes)*2000., units='rpm')

        self.prob.set_val(Aircraft.Engine.PROPELLER_DIAMETER, 10.5, units="ft")
        self.prob.set_val(Aircraft.Engine.PROPELLER_ACTIVITY_FACTOR,
                          114.0, units="unitless")
        self.prob.set_val(
            Aircraft.Engine.PROPELLER_INTEGRATED_LIFT_COEFFICIENT, 0.5, units="unitless")

        self.prob.set_val(Aircraft.Engine.PROPELLER_TIP_SPEED_MAX, 800, units="ft/s")

        self.prob.run_model()

        shp_expected = [0.0, 505.55333, 505.55333]
        prop_thrust_expected = total_thrust_expected = [
            610.35808,
            2627.26329,
            312.27342,
        ]
        electric_power_expected = [0.0, 408.4409047, 408.4409047]

        shp = self.prob.get_val(Dynamic.Mission.SHAFT_POWER, units='hp')
        total_thrust = self.prob.get_val(Dynamic.Mission.THRUST, units='lbf')
        prop_thrust = self.prob.get_val('turboprop_model.propeller_thrust', units='lbf')
        electric_power = self.prob.get_val(Dynamic.Mission.ELECTRIC_POWER_IN, units='kW')

        assert_near_equal(shp, shp_expected, tolerance=1e-8)
        assert_near_equal(total_thrust, total_thrust_expected, tolerance=1e-8)
        assert_near_equal(prop_thrust, prop_thrust_expected, tolerance=1e-8)
        assert_near_equal(electric_power, electric_power_expected, tolerance=1e-8)

        partial_data = self.prob.check_partials(
            out_stream=None, method="fd", form="central")
        assert_check_partials(partial_data, atol=0.17, rtol=0.15)


class ExamplePropModel(SubsystemBuilderBase):
    def build_mission(self, num_nodes, aviary_inputs, **kwargs):
        prop_group = om.Group()

        pp = prop_group.add_subsystem(
            'propeller_performance',
            PropellerPerformance(aviary_options=aviary_inputs, num_nodes=num_nodes),
            promotes_inputs=[
                Dynamic.Mission.MACH,
                Dynamic.Mission.SPEED_OF_SOUND,
                Aircraft.Engine.PROPELLER_TIP_SPEED_MAX,
                Dynamic.Mission.DENSITY,
                Dynamic.Mission.VELOCITY,
                Aircraft.Engine.PROPELLER_DIAMETER,
                Dynamic.Mission.SHAFT_POWER,
                Aircraft.Engine.PROPELLER_ACTIVITY_FACTOR,
                Aircraft.Engine.PROPELLER_INTEGRATED_LIFT_COEFFICIENT,
            ],
            promotes_outputs=['*'],
        )

        pp.set_input_defaults(Aircraft.Engine.PROPELLER_DIAMETER, 10, units="ft")
        pp.set_input_defaults(Dynamic.Mission.PROPELLER_TIP_SPEED,
                              800.*np.ones(num_nodes), units="ft/s")
        pp.set_input_defaults(
            Dynamic.Mission.VELOCITY, 100.0 * np.ones(num_nodes), units="knot"
        )

        return prop_group


if __name__ == "__main__":
    unittest.main()
    # test = TurbopropTest()
    # test.setUp()
    # test.test_electroprop()
    # test.test_case_2()<|MERGE_RESOLUTION|>--- conflicted
+++ resolved
@@ -7,14 +7,12 @@
 from pathlib import Path
 
 from aviary.subsystems.propulsion.turboprop_model import TurbopropModel
-from aviary.subsystems.propulsion.propeller.propeller_performance import PropellerPerformance
+from aviary.subsystems.propulsion.propeller.propeller_performance import (
+    PropellerPerformance,
+)
 from aviary.utils.preprocessors import preprocess_propulsion
 from aviary.utils.functions import get_path
-<<<<<<< HEAD
-from aviary.variable_info.variables import Aircraft, Dynamic, Mission, Settings
-=======
 from aviary.variable_info.variables import Aircraft, Dynamic, Mission
->>>>>>> db7ceaba
 from aviary.variable_info.enums import SpeedType
 from aviary.variable_info.options import get_option_defaults
 from aviary.subsystems.subsystem_builder_base import SubsystemBuilderBase
@@ -25,7 +23,13 @@
     def setUp(self):
         self.prob = om.Problem()
 
-    def prepare_model(self, test_points=[(0, 0, 0), (0, 0, 1)], shp_model=None, prop_model=None, **kwargs):
+    def prepare_model(
+        self,
+        test_points=[(0, 0, 0), (0, 0, 1)],
+        shp_model=None,
+        prop_model=None,
+        **kwargs
+    ):
         options = get_option_defaults()
         if isinstance(shp_model, Path):
             options.set_val(Aircraft.Engine.DATA_FILE, shp_model)
@@ -47,27 +51,24 @@
         options.set_val(Aircraft.Engine.GEOPOTENTIAL_ALT, False)
         options.set_val(Aircraft.Engine.INTERPOLATION_METHOD, 'slinear')
 
-        options.set_val(Aircraft.Engine.COMPUTE_PROPELLER_INSTALLATION_LOSS,
-                        val=True, units='unitless')
-        options.set_val(Aircraft.Engine.NUM_PROPELLER_BLADES,
-                        val=4, units='unitless')
+        options.set_val(
+            Aircraft.Engine.COMPUTE_PROPELLER_INSTALLATION_LOSS,
+            val=True,
+            units='unitless',
+        )
+        options.set_val(Aircraft.Engine.NUM_PROPELLER_BLADES, val=4, units='unitless')
 
         num_nodes = len(test_points)
 
         engine = TurbopropModel(
-            options=options, shaft_power_model=shp_model, propeller_model=prop_model)
+            options=options, shaft_power_model=shp_model, propeller_model=prop_model
+        )
         preprocess_propulsion(options, [engine])
 
         machs, alts, throttles = zip(*test_points)
-        IVC = om.IndepVarComp(Dynamic.Mission.MACH,
-                              np.array(machs),
-                              units='unitless')
-        IVC.add_output(Dynamic.Mission.ALTITUDE,
-                       np.array(alts),
-                       units='ft')
-        IVC.add_output(Dynamic.Mission.THROTTLE,
-                       np.array(throttles),
-                       units='unitless')
+        IVC = om.IndepVarComp(Dynamic.Mission.MACH, np.array(machs), units='unitless')
+        IVC.add_output(Dynamic.Mission.ALTITUDE, np.array(alts), units='ft')
+        IVC.add_output(Dynamic.Mission.THROTTLE, np.array(throttles), units='unitless')
         self.prob.model.add_subsystem('IVC', IVC, promotes=['*'])
 
         # calculate atmospheric properties
@@ -80,9 +81,11 @@
         self.prob.model.add_subsystem(
             engine.name,
             subsys=engine.build_mission(
-                num_nodes=num_nodes, aviary_inputs=options, **kwargs),
+                num_nodes=num_nodes, aviary_inputs=options, **kwargs
+            ),
             promotes_inputs=['*'],
-            promotes_outputs=['*'])
+            promotes_outputs=['*'],
+        )
 
         self.prob.setup(force_alloc_complex=False)
         self.prob.set_val(Aircraft.Engine.SCALE_FACTOR, 1, units='unitless')
@@ -90,41 +93,69 @@
     def get_results(self, point_names=None, display_results=False):
         shp = self.prob.get_val(Dynamic.Mission.SHAFT_POWER, units='hp')
         total_thrust = self.prob.get_val(Dynamic.Mission.THRUST, units='lbf')
-        prop_thrust = self.prob.get_val(
-            'turboprop_model.propeller_thrust', units='lbf')
+        prop_thrust = self.prob.get_val('turboprop_model.propeller_thrust', units='lbf')
         tailpipe_thrust = self.prob.get_val(
-            'turboprop_model.turboshaft_thrust', units='lbf')
+            'turboprop_model.turboshaft_thrust', units='lbf'
+        )
         max_thrust = self.prob.get_val(Dynamic.Mission.THRUST_MAX, units='lbf')
         fuel_flow = self.prob.get_val(
-            Dynamic.Mission.FUEL_FLOW_RATE_NEGATIVE, units='lbm/h')
+            Dynamic.Mission.FUEL_FLOW_RATE_NEGATIVE, units='lbm/h'
+        )
 
         results = []
         for n, _ in enumerate(shp):
             results.append(
-                (shp[n],
-                 tailpipe_thrust[n],
-                 prop_thrust[n],
-                 total_thrust[n],
-                 max_thrust[n],
-                 fuel_flow[n]))
+                (
+                    shp[n],
+                    tailpipe_thrust[n],
+                    prop_thrust[n],
+                    total_thrust[n],
+                    max_thrust[n],
+                    fuel_flow[n],
+                )
+            )
         return results
 
     def test_case_1(self):
         # test case using GASP-derived engine deck and "user specified" prop model
         filename = get_path('models/engines/turboprop_1120hp.deck')
         # Mach, alt, throttle @ idle, SLS, TOC
-        test_points = [(0, 0, 0), (0, 0, 1), (.6, 25000, 1)]
+        test_points = [(0, 0, 0), (0, 0, 1), (0.6, 25000, 1)]
         # shp, tailpipe thrust, prop_thrust, total_thrust, max_thrust, fuel flow
-        truth_vals = [(223.99923788786057, 37.699999999999996, 1195.4410168571105, 1233.1410168571106, 4983.816421227165, -195.79999999999995),
-                      (2239.9923788786077, 136.29999999999967, 4847.516421227166,
-                       4983.816421227165, 4983.816421227165, -643.9999999999998),
-                      (2466.55094358958, 21.30000000000001, 1833.4755577366554, 1854.7755577366554, 1854.7755577366554, -839.7000000000685)]
+        truth_vals = [
+            (
+                223.99923788786057,
+                37.699999999999996,
+                1195.4410168571105,
+                1233.1410168571106,
+                4983.816421227165,
+                -195.79999999999995,
+            ),
+            (
+                2239.9923788786077,
+                136.29999999999967,
+                4847.516421227166,
+                4983.816421227165,
+                4983.816421227165,
+                -643.9999999999998,
+            ),
+            (
+                2466.55094358958,
+                21.30000000000001,
+                1833.4755577366554,
+                1854.7755577366554,
+                1854.7755577366554,
+                -839.7000000000685,
+            ),
+        ]
 
         options = get_option_defaults()
-        options.set_val(Aircraft.Engine.COMPUTE_PROPELLER_INSTALLATION_LOSS,
-                        val=True, units='unitless')
-        options.set_val(Aircraft.Engine.NUM_PROPELLER_BLADES,
-                        val=4, units='unitless')
+        options.set_val(
+            Aircraft.Engine.COMPUTE_PROPELLER_INSTALLATION_LOSS,
+            val=True,
+            units='unitless',
+        )
+        options.set_val(Aircraft.Engine.NUM_PROPELLER_BLADES, val=4, units='unitless')
         options.set_val('speed_type', SpeedType.MACH)
 
         prop_group = ExamplePropModel('custom_prop_model')
@@ -132,18 +163,17 @@
         self.prepare_model(test_points, filename, prop_group)
 
         self.prob.set_val(Aircraft.Engine.PROPELLER_DIAMETER, 10.5, units="ft")
-        self.prob.set_val(Aircraft.Engine.PROPELLER_ACTIVITY_FACTOR,
-                          114.0, units="unitless")
+        self.prob.set_val(
+            Aircraft.Engine.PROPELLER_ACTIVITY_FACTOR, 114.0, units="unitless"
+        )
         # self.prob.set_val(Dynamic.Mission.PERCENT_ROTOR_RPM_CORRECTED,
         #                   np.array([1, 1, 0.7]), units="unitless")
         self.prob.set_val(
-            Aircraft.Engine.PROPELLER_INTEGRATED_LIFT_COEFFICIENT, 0.5, units="unitless")
-
-<<<<<<< HEAD
-=======
+            Aircraft.Engine.PROPELLER_INTEGRATED_LIFT_COEFFICIENT, 0.5, units="unitless"
+        )
+
         self.prob.set_val(Aircraft.Engine.PROPELLER_TIP_SPEED_MAX, 800, units="ft/s")
 
->>>>>>> db7ceaba
         self.prob.run_model()
         results = self.get_results()
         assert_near_equal(results, truth_vals)
@@ -155,21 +185,45 @@
     def test_case_2(self):
         # test case using GASP-derived engine deck and default HS prop model.
         filename = get_path('models/engines/turboprop_1120hp.deck')
-        test_points = [(0.001, 0, 0), (0, 0, 1), (.6, 25000, 1)]
-        truth_vals = [(223.99007751511726, 37.507374999999996, 1186.6952790705282, 1224.202654070528, 4984.168836459296, -195.78762499999996),
-                      (2239.9923788786077, 136.29999999999967, 4847.516421227166,
-                       4983.816421227165, 4983.816421227165, -643.9999999999998),
-                      (2466.55094358958, 21.30000000000001, 1833.4755577366554, 1854.7755577366554, 1854.7755577366554, -839.7000000000685)]
+        test_points = [(0.001, 0, 0), (0, 0, 1), (0.6, 25000, 1)]
+        truth_vals = [
+            (
+                223.99007751511726,
+                37.507374999999996,
+                1186.6952790705282,
+                1224.202654070528,
+                4984.168836459296,
+                -195.78762499999996,
+            ),
+            (
+                2239.9923788786077,
+                136.29999999999967,
+                4847.516421227166,
+                4983.816421227165,
+                4983.816421227165,
+                -643.9999999999998,
+            ),
+            (
+                2466.55094358958,
+                21.30000000000001,
+                1833.4755577366554,
+                1854.7755577366554,
+                1854.7755577366554,
+                -839.7000000000685,
+            ),
+        ]
 
         self.prepare_model(test_points, filename)
 
         self.prob.set_val(Aircraft.Engine.PROPELLER_DIAMETER, 10.5, units="ft")
-        self.prob.set_val(Aircraft.Engine.PROPELLER_ACTIVITY_FACTOR,
-                          114.0, units="unitless")
+        self.prob.set_val(
+            Aircraft.Engine.PROPELLER_ACTIVITY_FACTOR, 114.0, units="unitless"
+        )
         # self.prob.set_val(Dynamic.Mission.PERCENT_ROTOR_RPM_CORRECTED,
         #                   np.array([1,1,0.7]), units="unitless")
         self.prob.set_val(
-            Aircraft.Engine.PROPELLER_INTEGRATED_LIFT_COEFFICIENT, 0.5, units="unitless")
+            Aircraft.Engine.PROPELLER_INTEGRATED_LIFT_COEFFICIENT, 0.5, units="unitless"
+        )
 
         self.prob.set_val(Aircraft.Engine.PROPELLER_TIP_SPEED_MAX, 800, units="ft/s")
 
@@ -184,19 +238,43 @@
     def test_case_3(self):
         # test case using GASP-derived engine deck w/o tailpipe thrust and default HS prop model.
         filename = get_path('models/engines/turboprop_1120hp_no_tailpipe.deck')
-        test_points = [(0, 0, 0), (0, 0, 1), (.6, 25000, 1)]
-        truth_vals = [(223.99923788786057, 0.0, 1195.4410168571105, 1195.4410168571105, 4847.516421227166, -195.79999999999995),
-                      (2239.9923788786077, 0.0, 4847.516421227166,
-                       4847.516421227166, 4847.516421227166, -643.9999999999998),
-                      (2466.55094358958, 0.0, 1833.4755577366554, 1833.4755577366554, 1833.4755577366554, -839.7000000000685)]
+        test_points = [(0, 0, 0), (0, 0, 1), (0.6, 25000, 1)]
+        truth_vals = [
+            (
+                223.99923788786057,
+                0.0,
+                1195.4410168571105,
+                1195.4410168571105,
+                4847.516421227166,
+                -195.79999999999995,
+            ),
+            (
+                2239.9923788786077,
+                0.0,
+                4847.516421227166,
+                4847.516421227166,
+                4847.516421227166,
+                -643.9999999999998,
+            ),
+            (
+                2466.55094358958,
+                0.0,
+                1833.4755577366554,
+                1833.4755577366554,
+                1833.4755577366554,
+                -839.7000000000685,
+            ),
+        ]
 
         self.prepare_model(test_points, filename)
 
         self.prob.set_val(Aircraft.Engine.PROPELLER_DIAMETER, 10.5, units="ft")
-        self.prob.set_val(Aircraft.Engine.PROPELLER_ACTIVITY_FACTOR,
-                          114.0, units="unitless")
-        self.prob.set_val(
-            Aircraft.Engine.PROPELLER_INTEGRATED_LIFT_COEFFICIENT, 0.5, units="unitless")
+        self.prob.set_val(
+            Aircraft.Engine.PROPELLER_ACTIVITY_FACTOR, 114.0, units="unitless"
+        )
+        self.prob.set_val(
+            Aircraft.Engine.PROPELLER_INTEGRATED_LIFT_COEFFICIENT, 0.5, units="unitless"
+        )
         self.prob.set_val(Aircraft.Engine.PROPELLER_TIP_SPEED_MAX, 800, units="ft/s")
 
         self.prob.run_model()
@@ -209,19 +287,21 @@
 
     def test_electroprop(self):
         # test case using electric motor and default HS prop model.
-        test_points = [(0, 0, 0), (0, 0, 1), (.6, 25000, 1)]
+        test_points = [(0, 0, 0), (0, 0, 1), (0.6, 25000, 1)]
         num_nodes = len(test_points)
 
         motor_model = MotorBuilder()
 
         self.prepare_model(test_points, motor_model, input_rpm=True)
-        self.prob.set_val(Dynamic.Mission.RPM, np.ones(num_nodes)*2000., units='rpm')
+        self.prob.set_val(Dynamic.Mission.RPM, np.ones(num_nodes) * 2000.0, units='rpm')
 
         self.prob.set_val(Aircraft.Engine.PROPELLER_DIAMETER, 10.5, units="ft")
-        self.prob.set_val(Aircraft.Engine.PROPELLER_ACTIVITY_FACTOR,
-                          114.0, units="unitless")
-        self.prob.set_val(
-            Aircraft.Engine.PROPELLER_INTEGRATED_LIFT_COEFFICIENT, 0.5, units="unitless")
+        self.prob.set_val(
+            Aircraft.Engine.PROPELLER_ACTIVITY_FACTOR, 114.0, units="unitless"
+        )
+        self.prob.set_val(
+            Aircraft.Engine.PROPELLER_INTEGRATED_LIFT_COEFFICIENT, 0.5, units="unitless"
+        )
 
         self.prob.set_val(Aircraft.Engine.PROPELLER_TIP_SPEED_MAX, 800, units="ft/s")
 
@@ -238,7 +318,9 @@
         shp = self.prob.get_val(Dynamic.Mission.SHAFT_POWER, units='hp')
         total_thrust = self.prob.get_val(Dynamic.Mission.THRUST, units='lbf')
         prop_thrust = self.prob.get_val('turboprop_model.propeller_thrust', units='lbf')
-        electric_power = self.prob.get_val(Dynamic.Mission.ELECTRIC_POWER_IN, units='kW')
+        electric_power = self.prob.get_val(
+            Dynamic.Mission.ELECTRIC_POWER_IN, units='kW'
+        )
 
         assert_near_equal(shp, shp_expected, tolerance=1e-8)
         assert_near_equal(total_thrust, total_thrust_expected, tolerance=1e-8)
@@ -246,7 +328,8 @@
         assert_near_equal(electric_power, electric_power_expected, tolerance=1e-8)
 
         partial_data = self.prob.check_partials(
-            out_stream=None, method="fd", form="central")
+            out_stream=None, method="fd", form="central"
+        )
         assert_check_partials(partial_data, atol=0.17, rtol=0.15)
 
 
@@ -272,8 +355,11 @@
         )
 
         pp.set_input_defaults(Aircraft.Engine.PROPELLER_DIAMETER, 10, units="ft")
-        pp.set_input_defaults(Dynamic.Mission.PROPELLER_TIP_SPEED,
-                              800.*np.ones(num_nodes), units="ft/s")
+        pp.set_input_defaults(
+            Dynamic.Mission.PROPELLER_TIP_SPEED,
+            800.0 * np.ones(num_nodes),
+            units="ft/s",
+        )
         pp.set_input_defaults(
             Dynamic.Mission.VELOCITY, 100.0 * np.ones(num_nodes), units="knot"
         )
