--- conflicted
+++ resolved
@@ -6196,27 +6196,15 @@
 
 add_meta_data(
     Dynamic.Mission.SHAFT_POWER,
-<<<<<<< HEAD
-=======
-    meta_data=_MetaData,
-    historical_name={"GASP": 'SHPCOR',
+    meta_data=_MetaData,
+    historical_name={"GASP": 'SHP',
                      "FLOPS": None,
                      "LEAPS1": None
                      },
     units='hp',
     desc='The shaft horsepower'
 )
-add_meta_data(
-    Dynamic.Mission.SHAFT_POWER_CORRECTED,
->>>>>>> 86fa2241
-    meta_data=_MetaData,
-    historical_name={"GASP": 'SHP',
-                     "FLOPS": None,
-                     "LEAPS1": None
-                     },
-    units='hp',
-    desc='The shaft horsepower'
-)
+
 add_meta_data(
     Dynamic.Mission.SHAFT_POWER_CORRECTED,
     meta_data=_MetaData,
