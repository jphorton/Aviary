'''
This is a variable hierarchy that is for a single mission. Each mission
gets a copy of this hierarchy.
'''


# ---------------------------
# Aircraft data hierarchy
# ---------------------------
class Aircraft:

    class AirConditioning:
        MASS = 'aircraft:air_conditioning:mass'
        MASS_SCALER = 'aircraft:air_conditioning:mass_scaler'

    class AntiIcing:
        MASS = 'aircraft:anti_icing:mass'
        MASS_SCALER = 'aircraft:anti_icing:mass_scaler'

    class APU:
        MASS = 'aircraft:apu:mass'
        MASS_SCALER = 'aircraft:apu:mass_scaler'

    class Avionics:
        MASS = 'aircraft:avionics:mass'
        MASS_SCALER = 'aircraft:avionics:mass_scaler'

    class BWB:
        CABIN_AREA = 'aircraft:blended_wing_body_design:cabin_area'
        NUM_BAYS = 'aircraft:blended_wing_body_design:num_bays'

        PASSENGER_LEADING_EDGE_SWEEP = \
            'aircraft:blended_wing_body_design:passenger_leading_edge_sweep'

    class Canard:
        AREA = 'aircraft:canard:area'
        ASPECT_RATIO = 'aircraft:canard:aspect_ratio'
        CHARACTERISTIC_LENGTH = 'aircraft:canard:characteristic_length'
        FINENESS = 'aircraft:canard:fineness'
        LAMINAR_FLOW_LOWER = 'aircraft:canard:laminar_flow_lower'
        LAMINAR_FLOW_UPPER = 'aircraft:canard:laminar_flow_upper'
        MASS = 'aircraft:canard:mass'
        MASS_SCALER = 'aircraft:canard:mass_scaler'
        TAPER_RATIO = 'aircraft:canard:taper_ratio'
        THICKNESS_TO_CHORD = 'aircraft:canard:thickness_to_chord'
        WETTED_AREA = 'aircraft:canard:wetted_area'
        WETTED_AREA_SCALER = 'aircraft:canard:wetted_area_scaler'

    class Controls:
        COCKPIT_CONTROL_MASS_SCALER = 'aircraft:controls:cockpit_control_mass_scaler'
        CONTROL_MASS_INCREMENT = 'aircraft:controls:control_mass_increment'
        STABILITY_AUGMENTATION_SYSTEM_MASS = 'aircraft:controls:stability_augmentation_system_mass'
        STABILITY_AUGMENTATION_SYSTEM_MASS_SCALER = 'aircraft:controls:stability_augmentation_system_mass_scaler'
        TOTAL_MASS = 'aircraft:controls:total_mass'

    class CrewPayload:
        BAGGAGE_MASS = 'aircraft:crew_and_payload:baggage_mass'

        BAGGAGE_MASS_PER_PASSENGER = \
            'aircraft:crew_and_payload:baggage_mass_per_passenger'

        CARGO_CONTAINER_MASS = \
            'aircraft:crew_and_payload:cargo_container_mass'

        CARGO_CONTAINER_MASS_SCALER = \
            'aircraft:crew_and_payload:cargo_container_mass_scaler'

        CARGO_MASS = 'aircraft:crew_and_payload:cargo_mass'
        FLIGHT_CREW_MASS = 'aircraft:crew_and_payload:flight_crew_mass'

        FLIGHT_CREW_MASS_SCALER = \
            'aircraft:crew_and_payload:flight_crew_mass_scaler'

        MASS_PER_PASSENGER = 'aircraft:crew_and_payload:mass_per_passenger'

        MISC_CARGO = 'aircraft:crew_and_payload:misc_cargo'

        NON_FLIGHT_CREW_MASS = \
            'aircraft:crew_and_payload:non_flight_crew_mass'

        NON_FLIGHT_CREW_MASS_SCALER = \
            'aircraft:crew_and_payload:non_flight_crew_mass_scaler'

        NUM_BUSINESS_CLASS = 'aircraft:crew_and_payload:num_business_class'
        NUM_FIRST_CLASS = 'aircraft:crew_and_payload:num_first_class'

        NUM_FLIGHT_ATTENDANTS = \
            'aircraft:crew_and_payload:num_flight_attendants'

        NUM_FLIGHT_CREW = 'aircraft:crew_and_payload:num_flight_crew'
        NUM_GALLEY_CREW = 'aircraft:crew_and_payload:num_galley_crew'

        NUM_PASSENGERS = 'aircraft:crew_and_payload:num_passengers'
        NUM_TOURIST_CLASS = 'aircraft:crew_and_payload:num_tourist_class'

        PASSENGER_MASS = \
            'aircraft:crew_and_payload:passenger_mass'
        PASSENGER_MASS_WITH_BAGS = \
            'aircraft:crew_and_payload:passenger_mass_with_bags'

        PASSENGER_PAYLOAD_MASS = 'aircraft:crew_and_payload:passenger_payload_mass'

        PASSENGER_SERVICE_MASS = \
            'aircraft:crew_and_payload:passenger_service_mass'

        PASSENGER_SERVICE_MASS_SCALER = \
            'aircraft:crew_and_payload:passenger_service_mass_scaler'

        TOTAL_PAYLOAD_MASS = 'aircraft:crew_and_payload:total_payload_mass'
        WING_CARGO = 'aircraft:crew_and_payload:wing_cargo'

    class Design:
        # These variables are values that do not fall into a particular aircraft
        # component.
        BASE_AREA = 'aircraft:design:base_area'
        CG_DELTA = 'aircraft:design:cg_delta'
        CHARACTERISTIC_LENGTHS = 'aircraft:design:characteristic_lengths'
        COCKPIT_CONTROL_MASS_COEFFICIENT = 'aircraft:design:cockpit_control_mass_coefficient'
        COMPUTE_HTAIL_VOLUME_COEFF = 'aircraft:design:compute_htail_volume_coeff'
        COMPUTE_INSTALLATION_LOSS = 'aircraft:design:compute_installation_loss'
        COMPUTE_VTAIL_VOLUME_COEFF = 'aircraft:design:compute_vtail_volume_coeff'
        DRAG_COEFFICIENT_INCREMENT = 'aircraft:design:drag_increment'
        DRAG_POLAR = 'aircraft:design:drag_polar'

        EMPTY_MASS = 'aircraft:design:empty_mass'
        EMPTY_MASS_MARGIN = 'aircraft:design:empty_mass_margin'

        EMPTY_MASS_MARGIN_SCALER = \
            'aircraft:design:empty_mass_margin_scaler'

        EQUIPMENT_MASS_COEFFICIENTS = 'aircraft:design:equipment_mass_coefficients'
        EXTERNAL_SUBSYSTEMS_MASS = 'aircraft:design:external_subsystems_mass'
        FINENESS = 'aircraft:design:fineness'
        FIXED_EQUIPMENT_MASS = 'aircraft:design:fixed_equipment_mass'
        FIXED_USEFUL_LOAD = 'aircraft:design:fixed_useful_load'
        IJEFF = 'ijeff'
        LAMINAR_FLOW_LOWER = 'aircraft:design:laminar_flow_lower'
        LAMINAR_FLOW_UPPER = 'aircraft:design:laminar_flow_upper'

        LANDING_TO_TAKEOFF_MASS_RATIO = \
            'aircraft:design:landing_to_takeoff_mass_ratio'

        LIFT_CURVE_SLOPE = 'aircraft:design:lift_curve_slope'
        LIFT_DEPENDENT_DRAG_COEFF_FACTOR = \
            'aircraft:design:lift_dependent_drag_coeff_factor'
        LIFT_POLAR = 'aircraft:design:lift_polar'

        MAX_FUSELAGE_PITCH_ANGLE = 'aircraft:design:max_fuselage_pitch_angle'
        MAX_STRUCTURAL_SPEED = 'aircraft:design:max_structural_speed'
        OPERATING_MASS = 'aircraft:design:operating_mass'
        PART25_STRUCTURAL_CATEGORY = 'aircraft:design:part25_structural_category'
        RESERVE_FUEL_ADDITIONAL = 'aircraft:design:reserve_fuel_additional'
        RESERVE_FUEL_FRACTION = 'aircraft:design:reserve_fuel_fraction'
        SMOOTH_MASS_DISCONTINUITIES = 'aircraft:design:smooth_mass_discontinuities'
        STATIC_MARGIN = 'aircraft:design:static_margin'
        STRUCTURAL_MASS_INCREMENT = 'aircraft:design:structural_mass_increment'
        STRUCTURE_MASS = 'aircraft:design:structure_mass'

        SUBSONIC_DRAG_COEFF_FACTOR = \
            'aircraft:design:subsonic_drag_coeff_factor'

        SUPERCRITICAL_DIVERGENCE_SHIFT = 'aircraft:design:supercritical_drag_shift'

        SUPERSONIC_DRAG_COEFF_FACTOR = \
            'aircraft:design:supersonic_drag_coeff_factor'

        SYSTEMS_EQUIP_MASS = 'aircraft:design:systems_equip_mass'
        SYSTEMS_EQUIP_MASS_BASE = 'aircraft:design:systems_equip_mass_base'
        THRUST_TO_WEIGHT_RATIO = 'aircraft:design:thrust_to_weight_ratio'
        TOTAL_WETTED_AREA = 'aircraft:design:total_wetted_area'
        TOUCHDOWN_MASS = 'aircraft:design:touchdown_mass'
        ULF_CALCULATED_FROM_MANEUVER = 'aircraft:design:ulf_calculated_from_maneuver'
        USE_ALT_MASS = 'aircraft:design:use_alt_mass'
        WETTED_AREAS = 'aircraft:design:wetted_areas'
        ZERO_FUEL_MASS = 'aircraft:design:zero_fuel_mass'
        ZERO_LIFT_DRAG_COEFF_FACTOR = \
            'aircraft:design:zero_lift_drag_coeff_factor'

    class Electrical:
        HAS_HYBRID_SYSTEM = 'aircraft:electrical:has_hybrid_system'
        HYBRID_CABLE_LENGTH = 'aircraft:electrical:hybrid_cable_length'
        MASS = 'aircraft:electrical:mass'
        MASS_SCALER = 'aircraft:electrical:mass_scaler'

    class Engine:
        ADDITIONAL_MASS = \
            'aircraft:engine:additional_mass'

        ADDITIONAL_MASS_FRACTION = \
            'aircraft:engine:additional_mass_fraction'

        CONSTANT_FUEL_CONSUMPTION = 'aircraft:engine:constant_fuel_consumption'
        CONTROLS_MASS = 'aircraft:engine:controls_mass'

        DATA_FILE = 'aircraft:engine:data_file'
        FLIGHT_IDLE_MAX_FRACTION = 'aircraft:engine:flight_idle_max_fraction'
        FLIGHT_IDLE_MIN_FRACTION = 'aircraft:engine:flight_idle_min_fraction'
        FLIGHT_IDLE_THRUST_FRACTION = 'aircraft:engine:flight_idle_thrust_fraction'
        FUEL_FLOW_SCALER_CONSTANT_TERM = 'aircraft:engine:fuel_flow_scaler_constant_term'
        FUEL_FLOW_SCALER_LINEAR_TERM = 'aircraft:engine:fuel_flow_scaler_linear_term'
        GENERATE_FLIGHT_IDLE = 'aircraft:engine:generate_flight_idle'
        # GENERATE_STRUCTURED_DATA = 'aircraft:engine:generate_structured_data'
        GEOPOTENTIAL_ALT = 'aircraft:engine:geopotential_alt'
        HAS_PROPELLERS = 'aircraft:engine:has_propellers'
        IGNORE_NEGATIVE_THRUST = 'aircraft:engine:ignore_negative_thrust'
        INTERPOLATION_METHOD = 'aircraft:engine:interpolation_method'
        MASS = 'aircraft:engine:mass'
        MASS_SCALER = 'aircraft:engine:mass_scaler'
        MASS_SPECIFIC = 'aircraft:engine:mass_specific'
<<<<<<< HEAD
=======
        NUM_BLADES = 'aircraft:engine:num_blades'
>>>>>>> 5cf975fd
        NUM_ENGINES = 'aircraft:engine:num_engines'
        NUM_FUSELAGE_ENGINES = 'aircraft:engine:num_fuselage_engines'
        NUM_WING_ENGINES = 'aircraft:engine:num_wing_engines'
        POD_MASS = 'aircraft:engine:pod_mass'
        POD_MASS_SCALER = 'aircraft:engine:pod_mass_scaler'
        POSITION_FACTOR = 'aircraft:engine:position_factor'
        PROPELLER_ACTIVITY_FACTOR = 'aircraft:engine:propeller_activity_factor'
        PROPELLER_DIAMETER = 'aircraft:engine:propeller_diameter'
        PROPELLER_INTEGRATED_LIFT_COEFFICIENT = 'aircraft:engine:propeller_integrated_lift_coefficient'
        PYLON_FACTOR = 'aircraft:engine:pylon_factor'
        REFERENCE_DIAMETER = 'aircraft:engine:reference_diameter'
        REFERENCE_MASS = 'aircraft:engine:reference_mass'
        REFERENCE_SLS_THRUST = 'aircraft:engine:reference_sls_thrust'
        SCALE_FACTOR = 'aircraft:engine:scale_factor'
        SCALE_MASS = 'aircraft:engine:scale_mass'
        SCALE_PERFORMANCE = 'aircraft:engine:scale_performance'
        SCALED_SLS_THRUST = 'aircraft:engine:scaled_sls_thrust'
        STARTER_MASS = 'aircraft:engine:starter_mass'
        SUBSONIC_FUEL_FLOW_SCALER = 'aircraft:engine:subsonic_fuel_flow_scaler'
        SUPERSONIC_FUEL_FLOW_SCALER = 'aircraft:engine:supersonic_fuel_flow_scaler'

        THRUST_REVERSERS_MASS = \
            'aircraft:engine:thrust_reversers_mass'

        THRUST_REVERSERS_MASS_SCALER = \
            'aircraft:engine:thrust_reversers_mass_scaler'

        TYPE = 'aircraft:engine:type'

        WING_LOCATIONS = \
            'aircraft:engine:wing_locations'

    class Fins:
        AREA = 'aircraft:fins:area'
        MASS = 'aircraft:fins:mass'
        MASS_SCALER = 'aircraft:fins:mass_scaler'
        NUM_FINS = 'aircraft:fins:num_fins'
        TAPER_RATIO = 'aircraft:fins:taper_ratio'

    class Fuel:
        AUXILIARY_FUEL_CAPACITY = 'aircraft:fuel:auxiliary_fuel_capacity'
        BURN_PER_PASSENGER_MILE = 'aircraft:fuel:burn_per_passenger_mile'
        CAPACITY_FACTOR = 'aircraft:fuel:capacity_factor'
        DENSITY = 'aircraft:fuel:density'
        DENSITY_RATIO = 'aircraft:fuel:density_ratio'
        FUEL_MARGIN = 'aircraft:fuel:fuel_margin'
        FUEL_SYSTEM_MASS = 'aircraft:fuel:fuel_system_mass'
        FUEL_SYSTEM_MASS_COEFFICIENT = 'aircraft:fuel:fuel_system_mass_coefficient'
        FUEL_SYSTEM_MASS_SCALER = 'aircraft:fuel:fuel_system_mass_scaler'
        FUSELAGE_FUEL_CAPACITY = 'aircraft:fuel:fuselage_fuel_capacity'
        NUM_TANKS = 'aircraft:fuel:num_tanks'
        TOTAL_CAPACITY = 'aircraft:fuel:total_capacity'
        TOTAL_VOLUME = 'aircraft:fuel:total_volume'
        UNUSABLE_FUEL_MASS = 'aircraft:fuel:unusable_fuel_mass'

        UNUSABLE_FUEL_MASS_SCALER = \
            'aircraft:fuel:unusable_fuel_mass_scaler'

        WING_FUEL_CAPACITY = 'aircraft:fuel:wing_fuel_capacity'
        WING_FUEL_FRACTION = 'aircraft:fuel:wing_fuel_fraction'
        WING_REF_CAPACITY = 'aircraft:fuel:wing_ref_capacity'
        WING_REF_CAPACITY_AREA = 'aircraft:fuel:wing_ref_capacity_area'
        WING_REF_CAPACITY_TERM_A = 'aircraft:fuel:wing_ref_capacity_term_A'
        WING_REF_CAPACITY_TERM_B = 'aircraft:fuel:wing_ref_capacity_term_B'
        # WING_VOLUME = 'aircraft:fuel:wing_volume'
        WING_VOLUME_DESIGN = 'aircraft:fuel:wing_volume_design'
        WING_VOLUME_GEOMETRIC_MAX = 'aircraft:fuel:wing_volume_geometric_max'
        WING_VOLUME_STRUCTURAL_MAX = 'aircraft:fuel:wing_volume_structural_max'

    class Furnishings:
        MASS = 'aircraft:furnishings:mass'
        MASS_BASE = 'aircraft:furnishings:mass_base'
        MASS_SCALER = 'aircraft:furnishings:mass_scaler'

    class Fuselage:
        AISLE_WIDTH = 'aircraft:fuselage:aisle_width'
        AVG_DIAMETER = 'aircraft:fuselage:avg_diameter'
        CHARACTERISTIC_LENGTH = 'aircraft:fuselage:characteristic_length'
        CROSS_SECTION = 'aircraft:fuselage:cross_section'
        DELTA_DIAMETER = 'aircraft:fuselage:delta_diameter'
        DIAMETER_TO_WING_SPAN = 'aircraft:fuselage:diameter_to_wing_span'
        FINENESS = 'aircraft:fuselage:fineness'
        FLAT_PLATE_AREA_INCREMENT = 'aircraft:fuselage:flat_plate_area_increment'
        FORM_FACTOR = 'aircraft:fuselage:form_factor'
        LAMINAR_FLOW_LOWER = 'aircraft:fuselage:laminar_flow_lower'
        LAMINAR_FLOW_UPPER = 'aircraft:fuselage:laminar_flow_upper'
        LENGTH = 'aircraft:fuselage:length'
        LENGTH_TO_DIAMETER = 'aircraft:fuselage:length_to_diameter'
        MASS = 'aircraft:fuselage:mass'
        MASS_COEFFICIENT = 'aircraft:fuselage:mass_coefficient'
        MASS_SCALER = 'aircraft:fuselage:mass_scaler'
        MAX_HEIGHT = 'aircraft:fuselage:max_height'
        MAX_WIDTH = 'aircraft:fuselage:max_width'
        MILITARY_CARGO_FLOOR = 'aircraft:fuselage:military_cargo_floor'
        NOSE_FINENESS = 'aircraft:fuselage:nose_fineness'
        NUM_AISLES = 'aircraft:fuselage:num_aisles'
        NUM_FUSELAGES = 'aircraft:fuselage:num_fuselages'
        NUM_SEATS_ABREAST = 'aircraft:fuselage:num_seats_abreast'

        PASSENGER_COMPARTMENT_LENGTH = \
            'aircraft:fuselage:passenger_compartment_length'

        PILOT_COMPARTMENT_LENGTH = 'aircraft:fuselage:pilot_compartment_length'
        PLANFORM_AREA = 'aircraft:fuselage:planform_area'
        PRESSURE_DIFFERENTIAL = 'aircraft:fuselage:pressure_differential'
        PROVIDE_SURFACE_AREA = 'aircraft:fuselage:provide_surface_area'
        SEAT_PITCH = 'aircraft:fuselage:seat_pitch'
        SEAT_WIDTH = 'aircraft:fuselage:seat_width'
        TAIL_FINENESS = 'aircraft:fuselage:tail_fineness'
        WETTED_AREA = 'aircraft:fuselage:wetted_area'
        WETTED_AREA_FACTOR = 'aircraft:fuselage:wetted_area_factor'
        WETTED_AREA_SCALER = 'aircraft:fuselage:wetted_area_scaler'

    class HorizontalTail:
        AREA = 'aircraft:horizontal_tail:area'
        ASPECT_RATIO = 'aircraft:horizontal_tail:aspect_ratio'
        AVERAGE_CHORD = 'aircraft:horizontal_tail:average_chord'

        CHARACTERISTIC_LENGTH = \
            'aircraft:horizontal_tail:characteristic_length'

        FINENESS = 'aircraft:horizontal_tail:fineness'
        FORM_FACTOR = 'aircraft:horizontal_tail:form_factor'
        LAMINAR_FLOW_LOWER = 'aircraft:horizontal_tail:laminar_flow_lower'
        LAMINAR_FLOW_UPPER = 'aircraft:horizontal_tail:laminar_flow_upper'
        MASS = 'aircraft:horizontal_tail:mass'
        MASS_COEFFICIENT = 'aircraft:horizontal_tail:mass_coefficient'
        MASS_SCALER = 'aircraft:horizontal_tail:mass_scaler'
        MOMENT_ARM = 'aircraft:horizontal_tail:moment_arm'
        MOMENT_RATIO = 'aircraft:horizontal_tail:moment_ratio'
        ROOT_CHORD = 'aircraft:horizontal_tail:root_chord'
        SPAN = 'aircraft:horizontal_tail:span'
        SWEEP = 'aircraft:horizontal_tail:sweep'
        TAPER_RATIO = 'aircraft:horizontal_tail:taper_ratio'
        THICKNESS_TO_CHORD = 'aircraft:horizontal_tail:thickness_to_chord'

        VERTICAL_TAIL_FRACTION = \
            'aircraft:horizontal_tail:vertical_tail_fraction'

        VOLUME_COEFFICIENT = 'aircraft:horizontal_tail:volume_coefficient'
        WETTED_AREA = 'aircraft:horizontal_tail:wetted_area'
        WETTED_AREA_SCALER = 'aircraft:horizontal_tail:wetted_area_scaler'

    class Hydraulics:
        MASS = 'aircraft:hydraulics:mass'
        MASS_SCALER = 'aircraft:hydraulics:mass_scaler'
        SYSTEM_PRESSURE = 'aircraft:hydraulics:system_pressure'

    class Instruments:
        MASS = 'aircraft:instruments:mass'
        MASS_SCALER = 'aircraft:instruments:mass_scaler'

    class LandingGear:
        CARRIER_BASED = 'aircraft:landing_gear:carrier_based'
        DRAG_COEFFICIENT = 'aircraft:landing_gear:drag_coefficient'
        FIXED_GEAR = 'aircraft:landing_gear:fixed_gear'
        MAIN_GEAR_LOCATION = 'aircraft:landing_gear:main_gear_location'
        MAIN_GEAR_MASS = 'aircraft:landing_gear:main_gear_mass'
        MAIN_GEAR_MASS_COEFFICIENT = 'aircraft:landing_gear:main_gear_mass_coefficient'
        MAIN_GEAR_MASS_SCALER = \
            'aircraft:landing_gear:main_gear_mass_scaler'
        MAIN_GEAR_OLEO_LENGTH = 'aircraft:landing_gear:main_gear_oleo_length'

        MASS_COEFFICIENT = 'aircraft:landing_gear:mass_coefficient'

        NOSE_GEAR_MASS = 'aircraft:landing_gear:nose_gear_mass'
        NOSE_GEAR_MASS_SCALER = \
            'aircraft:landing_gear:nose_gear_mass_scaler'
        NOSE_GEAR_OLEO_LENGTH = 'aircraft:landing_gear:nose_gear_oleo_length'

        TAIL_HOOK_MASS_SCALER = 'aircraft:landing_gear:tail_hook_mass_scaler'
        TOTAL_MASS = 'aircraft:landing_gear:total_mass'
        TOTAL_MASS_SCALER = 'aircraft:landing_gear:total_mass_scaler'

    class Nacelle:
        AVG_DIAMETER = 'aircraft:nacelle:avg_diameter'
        AVG_LENGTH = 'aircraft:nacelle:avg_length'
        CHARACTERISTIC_LENGTH = 'aircraft:nacelle:characteristic_length'
        CLEARANCE_RATIO = 'aircraft:nacelle:clearance_ratio'
        CORE_DIAMETER_RATIO = 'aircraft:nacelle:core_diameter_ratio'
        FINENESS = 'aircraft:nacelle:fineness'
        FORM_FACTOR = 'aircraft:nacelle:form_factor'
        LAMINAR_FLOW_LOWER = 'aircraft:nacelle:laminar_flow_lower'
        LAMINAR_FLOW_UPPER = 'aircraft:nacelle:laminar_flow_upper'
        MASS = 'aircraft:nacelle:mass'
        MASS_SCALER = 'aircraft:nacelle:mass_scaler'
        MASS_SPECIFIC = 'aircraft:nacelle:mass_specific'
        SURFACE_AREA = 'aircraft:nacelle:surface_area'
        TOTAL_WETTED_AREA = 'aircraft:nacelle:total_wetted_area'
        WETTED_AREA = 'aircraft:nacelle:wetted_area'
        WETTED_AREA_SCALER = 'aircraft:nacelle:wetted_area_scaler'

    class Paint:
        MASS = 'aircraft:paint:mass'
        MASS_PER_UNIT_AREA = 'aircraft:paint:mass_per_unit_area'

    class Propulsion:
        ENGINE_OIL_MASS_SCALER = \
            'aircraft:propulsion:engine_oil_mass_scaler'

        MASS = 'aircraft:propulsion:mass'
        MISC_MASS_SCALER = 'aircraft:propulsion:misc_mass_scaler'
        TOTAL_ENGINE_CONTROLS_MASS = 'aircraft:propulsion:total_engine_controls_mass'
        TOTAL_ENGINE_MASS = 'aircraft:propulsion:total_engine_mass'
        TOTAL_ENGINE_OIL_MASS = 'aircraft:propulsion:total_engine_oil_mass'
        TOTAL_ENGINE_POD_MASS = 'aircraft:propulsion:total_engine_pod_mass'
        TOTAL_MISC_MASS = 'aircraft:propulsion:total_misc_mass'
        TOTAL_NUM_ENGINES = 'aircraft:propulsion:total_num_engines'
        TOTAL_NUM_FUSELAGE_ENGINES = 'aircraft:propulsion:total_num_fuselage_engines'
        TOTAL_NUM_WING_ENGINES = 'aircraft:propulsion:total_num_wing_engines'
        TOTAL_REFERENCE_SLS_THRUST = 'aircraft:propulsion:total_reference_sls_thrust'
        TOTAL_SCALED_SLS_THRUST = 'aircraft:propulsion:total_scaled_sls_thrust'
        TOTAL_STARTER_MASS = 'aircraft:propulsion:total_starter_mass'

        TOTAL_THRUST_REVERSERS_MASS = \
            'aircraft:propulsion:total_thrust_reversers_mass'

    class Strut:
        AREA = 'aircraft:strut:area'
        AREA_RATIO = 'aircraft:strut:area_ratio'
        ATTACHMENT_LOCATION = 'aircraft:strut:attachment_location'
        ATTACHMENT_LOCATION_DIMENSIONLESS = 'aircraft:strut:attachment_location_dimensionless'
        CHORD = 'aircraft:strut:chord'
        DIMENSIONAL_LOCATION_SPECIFIED = 'aircraft:strut:dimensional_location_specified'
        FUSELAGE_INTERFERENCE_FACTOR = 'aircraft:strut:fuselage_interference_factor'
        LENGTH = 'aircraft:strut:length'
        MASS = 'aircraft:strut:mass'
        MASS_COEFFICIENT = 'aircraft:strut:mass_coefficient'
        THICKNESS_TO_CHORD = 'aircraft:strut:thickness_to_chord'

    class TailBoom:
        LENGTH = 'aircraft:tail_boom:length'

    class VerticalTail:
        AREA = 'aircraft:vertical_tail:area'
        ASPECT_RATIO = 'aircraft:vertical_tail:aspect_ratio'
        AVERAGE_CHORD = 'aircraft:vertical_tail:average_chord'
        CHARACTERISTIC_LENGTH = 'aircraft:vertical_tail:characteristic_length'
        FINENESS = 'aircraft:vertical_tail:fineness'
        FORM_FACTOR = 'aircraft:vertical_tail:form_factor'
        LAMINAR_FLOW_LOWER = 'aircraft:vertical_tail:laminar_flow_lower'
        LAMINAR_FLOW_UPPER = 'aircraft:vertical_tail:laminar_flow_upper'
        MASS = 'aircraft:vertical_tail:mass'
        MASS_COEFFICIENT = 'aircraft:vertical_tail:mass_coefficient'
        MASS_SCALER = 'aircraft:vertical_tail:mass_scaler'
        MOMENT_ARM = 'aircraft:vertical_tail:moment_arm'
        MOMENT_RATIO = 'aircraft:vertical_tail:moment_ratio'
        NUM_TAILS = 'aircraft:vertical_tail:num_tails'
        ROOT_CHORD = 'aircraft:vertical_tail:root_chord'
        SPAN = 'aircraft:vertical_tail:span'
        SWEEP = 'aircraft:vertical_tail:sweep'
        TAPER_RATIO = 'aircraft:vertical_tail:taper_ratio'
        THICKNESS_TO_CHORD = 'aircraft:vertical_tail:thickness_to_chord'
        VOLUME_COEFFICIENT = 'aircraft:vertical_tail:volume_coefficient'
        WETTED_AREA = 'aircraft:vertical_tail:wetted_area'
        WETTED_AREA_SCALER = 'aircraft:vertical_tail:wetted_area_scaler'

    class Wing:
        AEROELASTIC_TAILORING_FACTOR = \
            'aircraft:wing:aeroelastic_tailoring_factor'

        AIRFOIL_TECHNOLOGY = 'aircraft:wing:airfoil_technology'
        AREA = 'aircraft:wing:area'
        ASPECT_RATIO = 'aircraft:wing:aspect_ratio'
        ASPECT_RATIO_REF = 'aircraft:wing:aspect_ratio_reference'
        AVERAGE_CHORD = 'aircraft:wing:average_chord'
        BENDING_FACTOR = 'aircraft:wing:bending_factor'
        BENDING_MASS = 'aircraft:wing:bending_mass'
        # Not defined in metadata!
        # BENDING_MASS_NO_INERTIA = 'aircraft:wing:bending_mass_no_inertia'
        BENDING_MASS_SCALER = 'aircraft:wing:bending_mass_scaler'
        BWB_AFTBODY_MASS = 'aircraft:wing:bwb_aft_body_mass'
        BWB_AFTBODY_MASS_SCALER = 'aircraft:wing:bwb_aft_body_mass_scaler'
        CENTER_CHORD = 'aircraft:wing:center_chord'
        CENTER_DISTANCE = 'aircraft:wing:center_distance'
        CHARACTERISTIC_LENGTH = 'aircraft:wing:characteristic_length'
        CHOOSE_FOLD_LOCATION = 'aircraft:wing:choose_fold_location'
        CHORD_PER_SEMISPAN_DIST = 'aircraft:wing:chord_per_semispan'
        COMPOSITE_FRACTION = 'aircraft:wing:composite_fraction'
        CONTROL_SURFACE_AREA = 'aircraft:wing:control_surface_area'
        CONTROL_SURFACE_AREA_RATIO = 'aircraft:wing:control_surface_area_ratio'
        DETAILED_WING = 'aircraft:wing:detailed_wing'
        DIHEDRAL = 'aircraft:wing:dihedral'
        ENG_POD_INERTIA_FACTOR = 'aircraft:wing:eng_pod_inertia_factor'
        FINENESS = 'aircraft:wing:fineness'
        FLAP_CHORD_RATIO = 'aircraft:wing:flap_chord_ratio'
        FLAP_DEFLECTION_LANDING = 'aircraft:wing:flap_deflection_landing'
        FLAP_DEFLECTION_TAKEOFF = 'aircraft:wing:flap_deflection_takeoff'
        FLAP_DRAG_INCREMENT_OPTIMUM = 'aircraft:wing:flap_drag_increment_optimum'
        FLAP_LIFT_INCREMENT_OPTIMUM = 'aircraft:wing:flap_lift_increment_optimum'
        FLAP_SPAN_RATIO = 'aircraft:wing:flap_span_ratio'
        FLAP_TYPE = 'aircraft:wing:flap_type'
        FOLD_DIMENSIONAL_LOCATION_SPECIFIED = 'aircraft:wing:fold_dimensional_location_specified'
        FOLD_MASS = 'aircraft:wing:fold_mass'
        FOLD_MASS_COEFFICIENT = 'aircraft:wing:fold_mass_coefficient'
        FOLDED_SPAN = 'aircraft:wing:folded_span'
        FOLDED_SPAN_DIMENSIONLESS = 'aircraft:wing:folded_span_dimensionless'
        FOLDING_AREA = 'aircraft:wing:folding_area'
        FORM_FACTOR = 'aircraft:wing:form_factor'
        FUSELAGE_INTERFERENCE_FACTOR = 'aircraft:wing:fuselage_interference_factor'
        GLOVE_AND_BAT = 'aircraft:wing:glove_and_bat'
        HAS_FOLD = 'aircraft:wing:has_fold'
        HAS_STRUT = 'aircraft:wing:has_strut'
        HEIGHT = 'aircraft:wing:height'
        HIGH_LIFT_MASS = 'aircraft:wing:high_lift_mass'
        HIGH_LIFT_MASS_COEFFICIENT = 'aircraft:wing:high_lift_mass_coefficient'
        INCIDENCE = 'aircraft:wing:incidence'
        INPUT_STATION_DIST = 'aircraft:wing:input_station_dist'
        LAMINAR_FLOW_LOWER = 'aircraft:wing:laminar_flow_lower'
        LAMINAR_FLOW_UPPER = 'aircraft:wing:laminar_flow_upper'
        LEADING_EDGE_SWEEP = 'aircraft:wing:leading_edge_sweep'
        LOAD_DISTRIBUTION_CONTROL = 'aircraft:wing:load_distribution_control'
        LOAD_FRACTION = 'aircraft:wing:load_fraction'
        LOAD_PATH_SWEEP_DIST = 'aircraft:wing:load_path_sweep_dist'
        LOADING = 'aircraft:wing:loading'
        LOADING_ABOVE_20 = 'aircraft:wing:loading_above_20'
        MASS = 'aircraft:wing:mass'
        MASS_COEFFICIENT = 'aircraft:wing:mass_coefficient'
        MASS_SCALER = 'aircraft:wing:mass_scaler'
        MATERIAL_FACTOR = 'aircraft:wing:material_factor'
        MAX_CAMBER_AT_70_SEMISPAN = 'aircraft:wing:max_camber_at_70_semispan'
        MAX_LIFT_REF = 'aircraft:wing:max_lift_ref'
        MAX_SLAT_DEFLECTION_LANDING = 'aircraft:wing:max_slat_deflection_landing'
        MAX_SLAT_DEFLECTION_TAKEOFF = 'aircraft:wing:max_slat_deflection_takeoff'
        MAX_THICKNESS_LOCATION = 'aircraft:wing:max_thickness_location'
        MIN_PRESSURE_LOCATION = 'aircraft:wing:min_pressure_location'
        MISC_MASS = 'aircraft:wing:misc_mass'
        MISC_MASS_SCALER = 'aircraft:wing:misc_mass_scaler'
        MOUNTING_TYPE = 'aircraft:wing:mounting_type'
        NUM_FLAP_SEGMENTS = 'aircraft:wing:num_flap_segments'
        NUM_INTEGRATION_STATIONS = 'aircraft:wing:num_integration_stations'
        OPTIMUM_FLAP_DEFLECTION = 'aircraft:wing:optimum_flap_deflection'
        OPTIMUM_SLAT_DEFLECTION = 'aircraft:wing:optimum_slat_deflection'
        ROOT_CHORD = 'aircraft:wing:root_chord'
        SHEAR_CONTROL_MASS = 'aircraft:wing:shear_control_mass'

        SHEAR_CONTROL_MASS_SCALER = \
            'aircraft:wing:shear_control_mass_scaler'

        SLAT_CHORD_RATIO = 'aircraft:wing:slat_chord_ratio'
        SLAT_LIFT_INCREMENT_OPTIMUM = 'aircraft:wing:slat_lift_increment_optimum'
        SLAT_SPAN_RATIO = 'aircraft:wing:slat_span_ratio'
        SPAN = 'aircraft:wing:span'
        SPAN_EFFICIENCY_FACTOR = 'aircraft:wing:span_efficiency_factor'
        SPAN_EFFICIENCY_REDUCTION = 'aircraft:wing:span_efficiency_reduction'
        STRUT_BRACING_FACTOR = 'aircraft:wing:strut_bracing_factor'
        SURFACE_CONTROL_MASS = 'aircraft:wing:surface_ctrl_mass'
        SURFACE_CONTROL_MASS_COEFFICIENT = 'aircraft:wing:surface_ctrl_mass_coefficient'

        SURFACE_CONTROL_MASS_SCALER = \
            'aircraft:wing:surface_ctrl_mass_scaler'

        SWEEP = 'aircraft:wing:sweep'
        TAPER_RATIO = 'aircraft:wing:taper_ratio'
        THICKNESS_TO_CHORD = 'aircraft:wing:thickness_to_chord'
        THICKNESS_TO_CHORD_DIST = 'aircraft:wing:thickness_to_chord_dist'
        THICKNESS_TO_CHORD_REF = 'aircraft:wing:thickness_to_chord_reference'
        THICKNESS_TO_CHORD_ROOT = 'aircraft:wing:thickness_to_chord_root'
        THICKNESS_TO_CHORD_TIP = 'aircraft:wing:thickness_to_chord_tip'
        THICKNESS_TO_CHORD_UNWEIGHTED = 'aircraft:wing:thickness_to_chord_unweighted'
        ULTIMATE_LOAD_FACTOR = 'aircraft:wing:ultimate_load_factor'
        VAR_SWEEP_MASS_PENALTY = 'aircraft:wing:var_sweep_mass_penalty'
        WETTED_AREA = 'aircraft:wing:wetted_area'
        WETTED_AREA_SCALER = 'aircraft:wing:wetted_area_scaler'
        ZERO_LIFT_ANGLE = 'aircraft:wing:zero_lift_angle'


class Dynamic:

    class Mission:
        # all time-dependent variables used during mission analysis
        ALTITUDE = 'altitude'
        ALTITUDE_RATE = 'altitude_rate'
        ALTITUDE_RATE_MAX = 'altitude_rate_max'
        DENSITY = 'density'
        DISTANCE = 'distance'
        DISTANCE_RATE = 'distance_rate'
        DRAG = 'drag'
        DYNAMIC_PRESSURE = 'dynamic_pressure'
        ELECTRIC_POWER = 'electric_power'
        ELECTRIC_POWER_TOTAL = 'electric_power_total'
        # EXIT_AREA = 'exit_area'
        FLIGHT_PATH_ANGLE = 'flight_path_angle'
        FLIGHT_PATH_ANGLE_RATE = 'flight_path_angle_rate'
        FUEL_FLOW_RATE = 'fuel_flow_rate'
        FUEL_FLOW_RATE_NEGATIVE = 'fuel_flow_rate_negative'
        FUEL_FLOW_RATE_NEGATIVE_TOTAL = 'fuel_flow_rate_negative_total'
        FUEL_FLOW_RATE_TOTAL = 'fuel_flow_rate_total'
        HYBRID_THROTTLE = 'hybrid_throttle'
        INSTALLATION_LOSS_FACTOR = 'installation_loss_factor'
        LIFT = 'lift'
        MACH = 'mach'
        MACH_RATE = 'mach_rate'
        MASS = 'mass'
        MASS_RATE = 'mass_rate'
        NOX_RATE = 'nox_rate'
        NOX_RATE_TOTAL = 'nox_rate_total'
        PROPELLER_TIP_SPEED = 'propeller_tip_speed'
        SHAFT_POWER = 'shaft_power'
        SHAFT_POWER_CORRECTED = 'shaft_power_corrected'
        SPECIFIC_ENERGY = 'specific_energy'
        SPECIFIC_ENERGY_RATE = 'specific_energy_rate'
        SPECIFIC_ENERGY_RATE_EXCESS = 'specific_energy_rate_excess'
        SPEED_OF_SOUND = 'speed_of_sound'
        STATIC_PRESSURE = 'static_pressure'
        TEMPERATURE = 'temperature'
        TEMPERATURE_ENGINE_T4 = 't4'
        THROTTLE = 'throttle'
        THRUST = 'thrust_net'
        THRUST_MAX = 'thrust_net_max'
        THRUST_MAX_TOTAL = 'thrust_net_max_total'
        THRUST_TOTAL = 'thrust_net_total'
        VELOCITY = 'velocity'
        VELOCITY_RATE = 'velocity_rate'


class Mission:

    class Constraints:
        # these can be residuals (for equality constraints),
        # upper bounds, or lower bounds
        MASS_RESIDUAL = 'mission:constraints:mass_residual'
        MAX_MACH = 'mission:constraints:max_mach'
        RANGE_RESIDUAL = 'mission:constraints:range_residual'
        RANGE_RESIDUAL_RESERVE = 'mission:constraints:range_residual_reserve'

    class Design:
        # These values MAY change in design mission, but in off-design
        # they cannot change. In a design mission these are either user inputs
        # or calculated outputs, in off-design they are strictly inputs
        # and do not change.
        CRUISE_ALTITUDE = 'mission:design:cruise_altitude'
        CRUISE_RANGE = 'mission:design:cruise_range'
        FUEL_MASS = 'mission:design:fuel_mass'
        FUEL_MASS_REQUIRED = 'mission:design:fuel_mass_required'
        GROSS_MASS = 'mission:design:gross_mass'
        LIFT_COEFFICIENT = 'mission:design:lift_coefficient'
        LIFT_COEFFICIENT_MAX_FLAPS_UP = 'mission:design:lift_coefficient_max_flaps_up'
        MACH = 'mission:design:mach'
        RANGE = 'mission:design:range'
        RATE_OF_CLIMB_AT_TOP_OF_CLIMB = 'mission:design:rate_of_climb_at_top_of_climb'
        RESERVE_FUEL = 'mission:design:reserve_fuel'
        THRUST_TAKEOFF_PER_ENG = 'mission:design:thrust_takeoff_per_eng'

    class Landing:
        # These are values which have to do with landing
        AIRPORT_ALTITUDE = 'mission:landing:airport_altitude'
        BRAKING_DELAY = 'mission:landing:braking_delay'
        BRAKING_FRICTION_COEFFICIENT = 'mission:landing:braking_friction_coefficient'
        DRAG_COEFFICIENT = 'mission:landing:drag_coefficient'

        DRAG_COEFFICIENT_FLAP_INCREMENT = \
            'mission:landing:drag_coefficient_flap_increment'

        FIELD_LENGTH = 'mission:landing:field_length'
        FLARE_RATE = 'mission:landing:flare_rate'
        GLIDE_TO_STALL_RATIO = 'mission:landing:glide_to_stall_ratio'
        GROUND_DISTANCE = 'mission:landing:ground_distance'
        INITIAL_ALTITUDE = 'mission:landing:initial_altitude'
        INITIAL_MACH = 'mission:landing:initial_mach'
        INITIAL_VELOCITY = 'mission:landing:initial_velocity'

        LIFT_COEFFICIENT_FLAP_INCREMENT = \
            'mission:landing:lift_coefficient_flap_increment'

        LIFT_COEFFICIENT_MAX = 'mission:landing:lift_coefficient_max'
        MAXIMUM_FLARE_LOAD_FACTOR = 'mission:landing:maximum_flare_load_factor'
        MAXIMUM_SINK_RATE = 'mission:landing:maximum_sink_rate'
        OBSTACLE_HEIGHT = 'mission:landing:obstacle_height'
        ROLLING_FRICTION_COEFFICIENT = 'mission:landing:rolling_friction_coefficient'
        SPOILER_DRAG_COEFFICIENT = 'mission:landing:spoiler_drag_coefficient'
        SPOILER_LIFT_COEFFICIENT = 'mission:landing:spoiler_lift_coefficient'
        STALL_VELOCITY = 'mission:landing:stall_velocity'
        TOUCHDOWN_MASS = 'mission:landing:touchdown_mass'
        TOUCHDOWN_SINK_RATE = 'mission:landing:touchdown_sink_rate'

    class Objectives:
        # these are values that can be fed to the optimizer as objectives,
        # they may often be composite and/or regularized
        FUEL = 'mission:objectives:fuel'
        RANGE = 'mission:objectives:range'

    class Summary:
        # These values are inputs and outputs to/from dynamic analysis
        # for the given mission (whether it is design or off-design).
        # In on-design these may be constrained to design values, but
        # in off-design they independently represent the final analysis
        # based on the user-selection.
        CRUISE_MACH = 'mission:summary:cruise_mach'
        CRUISE_MASS_FINAL = 'mission:summary:cruise_mass_final'
        FUEL_BURNED = 'mission:summary:fuel_burned'
        FUEL_FLOW_SCALER = 'mission:summary:fuel_flow_scaler'
        GROSS_MASS = 'mission:summary:gross_mass'
        RANGE = 'mission:summary:range'
        RESERVE_FUEL_BURNED = 'mission:summary:reserve_fuel_burned'
        TOTAL_FUEL_MASS = 'mission:summary:total_fuel_mass'

    class Takeoff:
        # These are values which have to do with takeoff
        AIRPORT_ALTITUDE = 'mission:takeoff:airport_altitude'
        ANGLE_OF_ATTACK_RUNWAY = 'mission:takeoff:angle_of_attack_runway'
        ASCENT_DURATION = 'mission:takeoff:ascent_duration'
        ASCENT_T_INTIIAL = 'mission:takeoff:ascent_t_initial'
        BRAKING_FRICTION_COEFFICIENT = 'mission:takeoff:braking_friction_coefficient'
        DECISION_SPEED_INCREMENT = 'mission:takeoff:decision_speed_increment'

        DRAG_COEFFICIENT_FLAP_INCREMENT = \
            'mission:takeoff:drag_coefficient_flap_increment'

        DRAG_COEFFICIENT_MIN = 'mission:takeoff:drag_coefficient_min'
        FIELD_LENGTH = 'mission:takeoff:field_length'
        FINAL_ALTITUDE = 'mission:takeoff:final_altitude'
        FINAL_MACH = 'mission:takeoff:final_mach'
        FINAL_MASS = 'mission:takeoff:final_mass'
        FINAL_VELOCITY = 'mission:takeoff:final_velocity'
        FUEL_SIMPLE = 'mission:takeoff:fuel_simple'
        GROUND_DISTANCE = 'mission:takeoff:ground_distance'

        LIFT_COEFFICIENT_FLAP_INCREMENT = \
            'mission:takeoff:lift_coefficient_flap_increment'

        LIFT_COEFFICIENT_MAX = 'mission:takeoff:lift_coefficient_max'
        LIFT_OVER_DRAG = 'mission:takeoff:lift_over_drag'
        OBSTACLE_HEIGHT = 'mission:takeoff:obstacle_height'
        ROLLING_FRICTION_COEFFICIENT = 'mission:takeoff:rolling_friction_coefficient'
        ROTATION_SPEED_INCREMENT = 'mission:takeoff:rotation_speed_increment'
        ROTATION_VELOCITY = 'mission:takeoff:rotation_velocity'
        SPOILER_DRAG_COEFFICIENT = 'mission:takeoff:spoiler_drag_coefficient'
        SPOILER_LIFT_COEFFICIENT = 'mission:takeoff:spoiler_lift_coefficient'
        THRUST_INCIDENCE = 'mission:takeoff:thrust_incidence'

    class Taxi:
        DURATION = 'mission:taxi:duration'
        MACH = 'mission:taxi:mach'


class Settings:
    EQUATIONS_OF_MOTION = 'settings:equations_of_motion'
    MASS_METHOD = 'settings:mass_method'
    VERBOSITY = 'settings:verbosity'<|MERGE_RESOLUTION|>--- conflicted
+++ resolved
@@ -207,10 +207,7 @@
         MASS = 'aircraft:engine:mass'
         MASS_SCALER = 'aircraft:engine:mass_scaler'
         MASS_SPECIFIC = 'aircraft:engine:mass_specific'
-<<<<<<< HEAD
-=======
         NUM_BLADES = 'aircraft:engine:num_blades'
->>>>>>> 5cf975fd
         NUM_ENGINES = 'aircraft:engine:num_engines'
         NUM_FUSELAGE_ENGINES = 'aircraft:engine:num_fuselage_engines'
         NUM_WING_ENGINES = 'aircraft:engine:num_wing_engines'
