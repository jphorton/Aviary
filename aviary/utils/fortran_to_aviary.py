--- conflicted
+++ resolved
@@ -630,18 +630,13 @@
     Aircraft.Wing.WETTED_AREA,
 ]
 
-<<<<<<< HEAD
-initialization_guesses = {
-    # initialization_guesses is a dictionary that contains values used to initialize the trajectory
-=======
 # GASP variables that use the same value-based branching behavior
 gasp_scaler_variables = [
     Aircraft.Fuselage.WETTED_AREA,
 ]
 
-initial_guesses = {
-    # initial_guesses is a dictionary that contains values used to initialize the trajectory
->>>>>>> 814f8dd4
+initialization_guesses = {
+    # initialization_guesses is a dictionary that contains values used to initialize the trajectory
     'actual_takeoff_mass': 0,
     'rotation_mass': 0,
     'fuel_burn_per_passenger_mile': 0,
