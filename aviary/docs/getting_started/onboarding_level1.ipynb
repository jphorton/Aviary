--- conflicted
+++ resolved
@@ -176,11 +176,7 @@
    },
    "outputs": [],
    "source": [
-<<<<<<< HEAD
     "!aviary run_mission models/test_aircraft/aircraft_for_bench_GwGm.csv --max_iter 1 --optimizer IPOPT"
-=======
-    "!aviary run_mission --max_iter 1 --mass_origin GASP --mission_method GASP --optimizer IPOPT models/test_aircraft/aircraft_for_bench_GwGm.csv"
->>>>>>> f9bcfffa
    ]
   },
   {
@@ -253,13 +249,6 @@
     "\n",
     "- `-o ––outdir`: Use specified directory to write output. The default is the current directory.\n",
     "\n",
-<<<<<<< HEAD
-=======
-    "- `--mass_origin`: Mass estimation origin to use (either “`GASP`” or “`FLOPS`”). The default is `FLOPS`.\n",
-    "\n",
-    "- `--mission_method`: Mission origin to use (either “`GASP`”, “`FLOPS`”, or “`simple`”). The default is `simple`.\n",
-    "\n",
->>>>>>> f9bcfffa
     "- `--optimizer`: Name of optimizer. Choices are: `SNOPT`, `IPOPT`, `SLSQP`, and `None`. The default is `SNOPT`. If optimizer is `None`, it will be set to `IPOPT` or `SNOPT` depending on the analysis scheme. The optimization objective is fuel burn for level 1 runs. The objective is\n",
     "  - `mission:objectives:fuel` if `mission_method` is `GASP` \n",
     "  - `fuel_burned` if `mission_method` is `FLOPS`.\n",
@@ -286,88 +275,7 @@
    },
    "outputs": [],
    "source": [
-<<<<<<< HEAD
     "!aviary run_mission models/test_aircraft/aircraft_for_bench_GwGm.csv --optimizer IPOPT --max_iter 1"
-=======
-    "!aviary run_mission models/test_aircraft/aircraft_for_bench_GwGm.csv --optimizer IPOPT --max_iter 1 --mass_origin GASP --mission_method GASP"
-   ]
-  },
-  {
-   "cell_type": "markdown",
-   "id": "183d1ed0",
-   "metadata": {},
-   "source": [
-    "## More level 1 runs with other benchmark models\n",
-    "\n",
-    "In subdirectory `aviary/models/test_aircraft`, there are four input data files: `aircraft_for_bench_GwFm.csv`, `aircraft_for_bench_GwGm.csv`, `aircraft_for_bench_FwGm.csv`, and `aircraft_for_bench_FwFm.csv`. They are all models of large single aisle aircraft. You can ignore the other files in that directory for now.\n",
-    "\n",
-    "Let’s make a few more runs using the above options. Run `aircraft_for_bench_GwFm.csv` data using `FLOPS`:"
-   ]
-  },
-  {
-   "cell_type": "code",
-   "execution_count": null,
-   "id": "719136b3",
-   "metadata": {},
-   "outputs": [],
-   "source": [
-    "!aviary run_mission models/test_aircraft/aircraft_for_bench_GwFm.csv --mass_origin GASP --mission_method FLOPS --max_iter 1 --optimizer IPOPT"
-   ]
-  },
-  {
-   "cell_type": "markdown",
-   "id": "6be5f00b",
-   "metadata": {},
-   "source": [
-    "```{note}\n",
-    "Not all option combinations will work. For example, the following run results in a runtime error:\n",
-    "```"
-   ]
-  },
-  {
-   "cell_type": "code",
-   "execution_count": null,
-   "id": "b44d1921",
-   "metadata": {},
-   "outputs": [],
-   "source": [
-    "!aviary run_mission models/test_aircraft/aircraft_for_bench_GwFm.csv --mass_origin GASP --mission_method GASP --max_iter 1 --optimizer IPOPT"
-   ]
-  },
-  {
-   "cell_type": "markdown",
-   "id": "4a6b74a6",
-   "metadata": {},
-   "source": [
-    "However, the following run is successful:"
-   ]
-  },
-  {
-   "cell_type": "code",
-   "execution_count": null,
-   "id": "c5ae353a",
-   "metadata": {},
-   "outputs": [],
-   "source": [
-    "!aviary run_mission models/test_aircraft/aircraft_for_bench_FwFm.csv --mass_origin FLOPS --mission_method FLOPS --max_iter 1 --optimizer IPOPT"
-   ]
-  },
-  {
-   "cell_type": "markdown",
-   "id": "afbd2315",
-   "metadata": {},
-   "source": [
-    "This is because these benches were each individually made to test a particular mass/mission/geometry/aerodynamics combination. They may not work with other combinations. The following commands will work:\n",
-    "\n",
-    "```\n",
-    "aviary run_mission models/test_aircraft/aircraft_for_bench_GwFm.csv --mass_origin GASP --mission_method FLOPS\n",
-    "aviary run_mission models/test_aircraft/aircraft_for_bench_FwFm.csv --mass_origin FLOPS --mission_method FLOPS\n",
-    "aviary run_mission models/test_aircraft/aircraft_for_bench_GwGm.csv --mass_origin GASP --mission_method GASP\n",
-    "aviary run_mission models/test_aircraft/aircraft_for_bench_GwFm.csv --mass_origin GASP --mission_method FLOPS\n",
-    "```\n",
-    "\n",
-    "As you see, we have marked the file name `Gw`for `mass_origin GASP` and `Fw` for `mass_origin FLOPS`. Similarly, `Gm` for `mission_method GASP` and `Fm` for `mission_method FLOPS`."
->>>>>>> f9bcfffa
    ]
   },
   {
@@ -396,11 +304,7 @@
    "metadata": {},
    "outputs": [],
    "source": [
-<<<<<<< HEAD
     "!aviary run_mission models/large_single_aisle_1/large_single_aisle_1_GwGm.csv --max_iter 1 --optimizer IPOPT"
-=======
-    "!aviary run_mission models/large_single_aisle_1/large_single_aisle_1_GwGm.csv --mass_origin GASP --mission_method GASP --max_iter 1 --optimizer IPOPT"
->>>>>>> f9bcfffa
    ]
   },
   {
@@ -418,11 +322,7 @@
    "metadata": {},
    "outputs": [],
    "source": [
-<<<<<<< HEAD
     "!aviary run_mission models/test_aircraft/aircraft_for_bench_FwFm.csv --max_iter 1 --optimizer IPOPT"
-=======
-    "!aviary run_mission --mission_method FLOPS --mass_origin FLOPS --max_iter 1 --optimizer IPOPT models/test_aircraft/aircraft_for_bench_FwFm.csv"
->>>>>>> f9bcfffa
    ]
   },
   {
@@ -561,13 +461,7 @@
     "\n",
     "```{note}\n",
     "File `default_phase_info/flops.py` has a `pre_mission` phase and a `post_mission` phase. In `pre_mission`, `takeoff` is the simplified takeoff and in `post_mission`, `landing` is the simplified landing. For `FLOPS` missions, there are [detailed takeoff and landing](../user_guide/FLOPS_based_detailed_takeoff_and_landing) available. But they are not used in `default_phase_info/flops.py`. The other phases are mission phases.\n",
-<<<<<<< HEAD
     "```"
-=======
-    "```\n",
-    "\n",
-    "Also, note that `FLOPS` default `phase_info` has an `core_aerodynamics` key for each of mission phases. If you run with `mission_method FLOPS`, then you need to specify an aero dynamics builder class. On the other hand, for `mission_method GASP`, the aerodynamics class is predefined by the Aviary developers. For example, `ascent` phase uses `LowSpeedAero` and `accel` phase uses `CruiseAero`."
->>>>>>> f9bcfffa
    ]
   },
   {
