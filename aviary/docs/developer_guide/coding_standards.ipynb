{
 "cells": [
  {
   "cell_type": "code",
   "execution_count": null,
   "metadata": {
    "tags": [
     "remove-cell"
    ]
   },
   "outputs": [],
   "source": [
    "# Testing Cell\n",
    "import aviary.api as av\n",
    "from aviary.docs.tests.utils import get_attribute_name, glue_variable\n",
    "\n",
    "verbosity = get_attribute_name(av.Settings,av.Settings.VERBOSITY)\n",
    "glue_variable('VERBOSITY',verbosity, md_code=True)\n",
    "glue_variable('BRIEF',av.Verbosity.BRIEF.name, md_code=True)\n",
    "glue_variable('QUIET',av.Verbosity.QUIET.name, md_code=True)"
   ]
  },
  {
   "cell_type": "markdown",
   "metadata": {},
   "source": [
    "# Coding Standards\n",
    "\n",
    "Aviary uses a combination of formal standards and general best practices. To contribute code to the Aviary codebase, we request you follow these guidelines.\n",
    "\n",
    "In general, always follow the excellent advice given in the [PEP 8 Python style guide](https://peps.python.org/pep-0008/). Consistency is also key - pick a convention and stick with it for an entire file.\n",
    "\n",
    "## Style and Formatting\n",
    "The Aviary development team uses the [autopep8 formatter](https://pypi.org/project/autopep8/) to handle formatting in a consistent way across the codebase. Autopep8 is a tool that formats Python code (through alteration of whitespace and line breaks) to follow a consistent style and attempt to keep lines within the character limit whenever possible. Aviary uses autopep8 as part of its [pre-commit](https://pre-commit.com/) scripts. The only required setting (which Aviary automatically enforces) is `max_line_length = 89`. Use of the `aggressive` or `experimental` flag is optional and up to the user, but take care that these settings do not alter code function or significantly hamper readability. The utility [isort](https://pycqa.github.io/isort/) is also recommended for formatting of import statements (something not specifically handled by autopep8), but it is currently not required.\n",
    "\n",
    "### Pre-Commit Setup\n",
    "To set up pre-commit in your development python environment, there are a few one-time steps that must be done. The following commands need to be run to install pre-commit.\n",
    "\n",
    "`pip install pre-commit`\n",
    "\n",
    "`pre-commit install`\n",
    "\n",
    "The Aviary repository contains a configuration file that defines what is run when commits are made and with what options enabled. Currently this is limited to autopep8 with a max line length restriction.\n",
    "\n",
    "### Controlling Display Levels\n",
<<<<<<< HEAD
    "To make debugging issues easier, it is strongly recommended to make use of the {glue:md}`VERBOSITY` setting. This allows control over how much information is displayed to a user; too much information makes finding relevant information difficult and not enough information can make tracking difficult. {glue:md}`BRIEF` should be the default in most cases; however, {glue:md}`QUIET` should be the default for tests."
=======
    "To make debugging issues easier, it is strongly recommended to make use of the option `Settings.Verbosity`. This allows control over how much information is displayed to a user; too much information makes finding relevant information difficult and not enough information can make tracking difficult. Aviary uses a sliding scale of possible verbosity settings:\n",
    "| Verbosity Level | Numerical Value | Description |\n",
    "| :--- | :--- | :--- |\n",
    "| `QUIET` | 0 | All output except errors are suppressed |\n",
    "| `BRIEF` | 1 | Only important information is output, in human-readable format |\n",
    "| `VERBOSE` | 2 | All user-relevant information is output, in human-readable format |\n",
    "| `DEBUG` | 3 | Any information can be outputted, including warnings, intermediate calculations, etc., with no formatting requirement |\n",
    "\n",
    "Verbosity levels are defined in Aviary using the `Verbosity` Enum. Each verbosity level is paired with an integer value. In source code, verbosity level can be checked either through comparison with the Enum, or through equality or inequality comparisons with the matching integer value. This allows for code to be triggered not just at a specific level, but for any level above or below the desired setting. Numerical comparisons are recommended for several reasons: they don't require importing the `Verbosity` Enum, and activation is more flexible through the use of inequality comparators, preventing issues like a message only being outputted during `BRIEF` but not `VERBOSE` or `DEBUG`, which a user would expect to also see in higher verbosity settings.\n",
    "`BRIEF` is default setting and is used in most cases; however, `QUIET` should be used for tests.\n",
    "\n",
    "It is preferred that within source code, the full Enums are used for better readability (e.g. `Verbosity.BRIEF`). For tests, scripts, examples, and other places where Aviary is called (rather than defined), it is ok to use the integer representations of verbosity to shorten lines and remove the need to import the `Verbosity` Enum (e.g. passing `0` as the verbosity argument to a function when `QUIET` is desired). Of course, it is always acceptable to use the full Enum in these cases for the same readability reasons."
   ]
  },
  {
   "cell_type": "code",
   "execution_count": null,
   "metadata": {
    "tags": [
     "remove-cell"
    ]
   },
   "outputs": [],
   "source": [
    "# Testing Cell\n",
    "import aviary.api as av\n",
    "av.Verbosity.BRIEF;\n",
    "av.Verbosity.QUIET;"
>>>>>>> 29ad0925
   ]
  },
  {
   "cell_type": "markdown",
   "metadata": {},
   "source": [
    "\n",
    "## Naming Conventions\n",
    "### Variables\n",
    "When it comes to variable naming, always be verbose! The Aviary team considers long but clear and descriptive names superior to shortened or vague names. Typing out a long name is only difficult once, as most IDEs will help you auto-complete long variable names, but the readability they add lasts a lifetime!\n",
    "The Aviary variable hierarchy is an excellent example of good variable naming. When adding variables to the hierarchy, adhering to the following naming conventions is requested. Inside the codebase itself, such as inside openMDAO components, it is not required but still highly recommended to follow these guidelines.\n",
    "\n",
    "**A good variable name should:**\n",
    "1. Not be ambiguous (avoid names that cannot be understood without context, like *x* or *calc*)\n",
    "2. Avoid abbreviation (*thrust_to_weight_ratio* preferred to *T_W_ratio*). Note that Aviary will sometimes still shorten extremely long words such as \"miscellaneous\" to \"misc\" - use your best judgement!\n",
    "3. Use physical descriptions rather than jargon or mathematical symbols (*density* preferred to *rho* - even better, include what flight condition this density is at, such as *current*, *sea_level*, etc.)\n",
    "4. Place adjectives or modifiers after the \"main\" variable name rather than before (such as *thrust_max*, *thrust_sea_level_static*). This makes it is easier to autocomplete using an IDE - simply typing \"thrust\" will provide you with a handy list of all of the different kinds of thrust you can use.\n",
    "5. Be formatted in \"[snake case](https://en.wikipedia.org/wiki/Snake_case)\", or all lowercase with underscore-delineated words (such as *example_variable*)\n",
    "\n",
    "### Classes\n",
    "Class names should be written in \"[CamelCase](https://en.wikipedia.org/wiki/Camel_case_)\", or naming with no delimiters such as dashes or underscores between words and each word beginning with a capital letter.\n",
    "\n",
    "### Functions and Methods\n",
    "Function and method names, similar to variables, should be formatted in \"snake case\". Class methods that are not intended to be accessed outside of the class definition can append an underscore at the beginning of the method name to mark it as \"private\", to help other users avoid using those methods incorrectly. An example of this is:\n",
    "*def _private_method(self):*\n",
    "\n",
    "### Import statements\n",
    "\n",
    "Autopep8 allows both absolute and relative paths in `import` statements. Aviary will use absolute path option only. Following autopep8, imports should be grouped in the following order:\n",
    "\n",
    "    1. Standard library imports.\n",
    "    2. Related third party imports.\n",
    "    3. Local application/library specific imports.\n",
    "\n",
    "There should be a blank line between each group of imports.\n",
    "\n",
    "## Code Re-Use and Utility Functions\n",
    "If an identical block of code appears multiple times inside a file, consider moving it to a function to make your code cleaner. Repeated code bloats files and makes them less readable. If that function ends up being useful outside that individual file, move it to a \"utils.py\" file in the lowest-level directory shared by all files that need that function. If the utility function is useful across all of Aviary and is integral to the tool's operation, the aviary/utils folder is the appropriate place for it.\n"
   ]
  }
 ],
 "metadata": {
  "kernelspec": {
   "display_name": "latest_env",
   "language": "python",
   "name": "python3"
  },
  "language_info": {
   "codemirror_mode": {
    "name": "ipython",
    "version": 3
   },
   "file_extension": ".py",
   "mimetype": "text/x-python",
   "name": "python",
   "nbconvert_exporter": "python",
   "pygments_lexer": "ipython3",
   "version": "3.10.13"
  }
 },
 "nbformat": 4,
 "nbformat_minor": 2
}<|MERGE_RESOLUTION|>--- conflicted
+++ resolved
@@ -13,11 +13,15 @@
     "# Testing Cell\n",
     "import aviary.api as av\n",
     "from aviary.docs.tests.utils import get_attribute_name, glue_variable\n",
+    "Verbosity = av.Verbosity;\n",
     "\n",
     "verbosity = get_attribute_name(av.Settings,av.Settings.VERBOSITY)\n",
     "glue_variable('VERBOSITY',verbosity, md_code=True)\n",
+    "glue_variable('QUIET',av.Verbosity.QUIET.name, md_code=True)\n",
     "glue_variable('BRIEF',av.Verbosity.BRIEF.name, md_code=True)\n",
-    "glue_variable('QUIET',av.Verbosity.QUIET.name, md_code=True)"
+    "glue_variable(f'{Verbosity.BRIEF=}'.split('=')[0])\n",
+    "glue_variable('VERBOSE',av.Verbosity.VERBOSE.name, md_code=True)\n",
+    "glue_variable('DEBUG',av.Verbosity.DEBUG.name, md_code=True)"
    ]
   },
   {
@@ -43,10 +47,7 @@
     "The Aviary repository contains a configuration file that defines what is run when commits are made and with what options enabled. Currently this is limited to autopep8 with a max line length restriction.\n",
     "\n",
     "### Controlling Display Levels\n",
-<<<<<<< HEAD
-    "To make debugging issues easier, it is strongly recommended to make use of the {glue:md}`VERBOSITY` setting. This allows control over how much information is displayed to a user; too much information makes finding relevant information difficult and not enough information can make tracking difficult. {glue:md}`BRIEF` should be the default in most cases; however, {glue:md}`QUIET` should be the default for tests."
-=======
-    "To make debugging issues easier, it is strongly recommended to make use of the option `Settings.Verbosity`. This allows control over how much information is displayed to a user; too much information makes finding relevant information difficult and not enough information can make tracking difficult. Aviary uses a sliding scale of possible verbosity settings:\n",
+    "To make debugging issues easier, it is strongly recommended to make use of the {glue:md}`Verbosity` setting. This allows control over how much information is displayed to a user; too much information makes finding relevant information difficult and not enough information can make tracking difficult. Aviary uses a sliding scale of possible verbosity settings:\n",
     "| Verbosity Level | Numerical Value | Description |\n",
     "| :--- | :--- | :--- |\n",
     "| `QUIET` | 0 | All output except errors are suppressed |\n",
@@ -54,10 +55,10 @@
     "| `VERBOSE` | 2 | All user-relevant information is output, in human-readable format |\n",
     "| `DEBUG` | 3 | Any information can be outputted, including warnings, intermediate calculations, etc., with no formatting requirement |\n",
     "\n",
-    "Verbosity levels are defined in Aviary using the `Verbosity` Enum. Each verbosity level is paired with an integer value. In source code, verbosity level can be checked either through comparison with the Enum, or through equality or inequality comparisons with the matching integer value. This allows for code to be triggered not just at a specific level, but for any level above or below the desired setting. Numerical comparisons are recommended for several reasons: they don't require importing the `Verbosity` Enum, and activation is more flexible through the use of inequality comparators, preventing issues like a message only being outputted during `BRIEF` but not `VERBOSE` or `DEBUG`, which a user would expect to also see in higher verbosity settings.\n",
-    "`BRIEF` is default setting and is used in most cases; however, `QUIET` should be used for tests.\n",
+    "Verbosity levels are defined in Aviary using the `Verbosity` Enum. Each verbosity level is paired with an integer value. In source code, verbosity level can be checked either through comparison with the Enum, or through equality or inequality comparisons with the matching integer value. This allows for code to be triggered not just at a specific level, but for any level above or below the desired setting. Numerical comparisons are recommended for several reasons: they don't require importing the {glue:md}`Verbosity` Enum, and activation is more flexible through the use of inequality comparators, preventing issues like a message only being outputted during {glue:md}`BRIEF` but not {glue:md}`VERBOSE` or {glue:md}`DEBUG`, which a user would expect to also see in higher verbosity settings.\n",
+    "{glue:md}`BRIEF` is default setting and is used in most cases; however, {glue:md}`QUIET` should be used for tests.\n",
     "\n",
-    "It is preferred that within source code, the full Enums are used for better readability (e.g. `Verbosity.BRIEF`). For tests, scripts, examples, and other places where Aviary is called (rather than defined), it is ok to use the integer representations of verbosity to shorten lines and remove the need to import the `Verbosity` Enum (e.g. passing `0` as the verbosity argument to a function when `QUIET` is desired). Of course, it is always acceptable to use the full Enum in these cases for the same readability reasons."
+    "It is preferred that within source code, the full Enums are used for better readability (e.g. `Verbosity.BRIEF`). For tests, scripts, examples, and other places where Aviary is called (rather than defined), it is ok to use the integer representations of verbosity to shorten lines and remove the need to import the {glue:md}`Verbosity` Enum (e.g. passing `0` as the verbosity argument to a function when {glue:md}`QUIET` is desired). Of course, it is always acceptable to use the full Enum in these cases for the same readability reasons."
    ]
   },
   {
@@ -74,7 +75,6 @@
     "import aviary.api as av\n",
     "av.Verbosity.BRIEF;\n",
     "av.Verbosity.QUIET;"
->>>>>>> 29ad0925
    ]
   },
   {
