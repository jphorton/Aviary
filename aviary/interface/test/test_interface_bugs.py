from copy import deepcopy
import unittest

import openmdao.api as om

from aviary.interface.methods_for_level2 import AviaryProblem
from aviary.subsystems.subsystem_builder_base import SubsystemBuilderBase
from aviary.interface.default_phase_info.height_energy import phase_info as ph_in
from aviary.variable_info.variables import Aircraft
<<<<<<< HEAD
=======
from aviary.variable_info.enums import Verbosity
from aviary.utils.functions import get_aviary_resource_path
>>>>>>> db7ceaba
from openmdao.utils.testing_utils import use_tempdirs


class WingWeightSubsys(om.ExplicitComponent):

    def setup(self):

        self.add_input(Aircraft.Engine.MASS, 1.0, units='lbm')
        self.add_output(Aircraft.Canard.ASPECT_RATIO, 1.0, units='unitless')
        self.add_output('Tail', 1.0, units='unitless')

        self.declare_partials(Aircraft.Canard.ASPECT_RATIO,
                              Aircraft.Engine.MASS, val=2.0)
        self.declare_partials('Tail', Aircraft.Engine.MASS, val=0.7)

    def compute(self, inputs, outputs):
        outputs[Aircraft.Canard.ASPECT_RATIO] = 2.0 * inputs[Aircraft.Engine.MASS]
        outputs['Tail'] = 0.7 * inputs[Aircraft.Engine.MASS]


class WingWeightBuilder(SubsystemBuilderBase):
    """
    Prototype of a subsystem that overrides an aviary internally computed var.
    """

    def __init__(self, name='wing_weight'):
        super().__init__(name)

    def build_post_mission(self, aviary_inputs):
        '''
        Build an OpenMDAO system for the pre-mission computations of the subsystem.

        Returns
        -------
        pre_mission_sys : openmdao.core.System
            An OpenMDAO system containing all computations that need to happen in
            the pre-mission part of the Aviary problem. This
            includes sizing, design, and other non-mission parameters.
        '''
        wing_group = om.Group()
        wing_group.add_subsystem("aerostructures", WingWeightSubsys(),
                                 promotes_inputs=["aircraft:*"],
                                 promotes_outputs=[Aircraft.Canard.ASPECT_RATIO,
                                                   ('Tail',
                                                    Aircraft.Canard.WETTED_AREA_SCALER)])
        return wing_group


@use_tempdirs
class PreMissionGroupTest(unittest.TestCase):

    def test_post_mission_promotion(self):
        phase_info = deepcopy(ph_in)
        phase_info['post_mission'] = {}
        phase_info['post_mission']['include_landing'] = False
        phase_info['post_mission']['external_subsystems'] = [
            WingWeightBuilder(name="wing_external")
        ]

        prob = AviaryProblem()

        csv_path = get_aviary_resource_path(
            'models/test_aircraft/aircraft_for_bench_GwFm.csv')
        prob.load_inputs(csv_path, phase_info)

        # Preprocess inputs
        prob.check_and_preprocess_inputs()

        prob.add_pre_mission_systems()

        prob.add_phases()

        prob.add_post_mission_systems()

        # Link phases and variables
        prob.link_phases()

        prob.add_driver("SLSQP", verbosity=0)

        prob.add_design_variables()

        prob.add_objective(objective_type="mass", ref=-1e5)

        prob.setup()


if __name__ == '__main__':
    unittest.main()<|MERGE_RESOLUTION|>--- conflicted
+++ resolved
@@ -7,11 +7,7 @@
 from aviary.subsystems.subsystem_builder_base import SubsystemBuilderBase
 from aviary.interface.default_phase_info.height_energy import phase_info as ph_in
 from aviary.variable_info.variables import Aircraft
-<<<<<<< HEAD
-=======
-from aviary.variable_info.enums import Verbosity
 from aviary.utils.functions import get_aviary_resource_path
->>>>>>> db7ceaba
 from openmdao.utils.testing_utils import use_tempdirs
 
 
@@ -23,8 +19,9 @@
         self.add_output(Aircraft.Canard.ASPECT_RATIO, 1.0, units='unitless')
         self.add_output('Tail', 1.0, units='unitless')
 
-        self.declare_partials(Aircraft.Canard.ASPECT_RATIO,
-                              Aircraft.Engine.MASS, val=2.0)
+        self.declare_partials(
+            Aircraft.Canard.ASPECT_RATIO, Aircraft.Engine.MASS, val=2.0
+        )
         self.declare_partials('Tail', Aircraft.Engine.MASS, val=0.7)
 
     def compute(self, inputs, outputs):
@@ -52,11 +49,15 @@
             includes sizing, design, and other non-mission parameters.
         '''
         wing_group = om.Group()
-        wing_group.add_subsystem("aerostructures", WingWeightSubsys(),
-                                 promotes_inputs=["aircraft:*"],
-                                 promotes_outputs=[Aircraft.Canard.ASPECT_RATIO,
-                                                   ('Tail',
-                                                    Aircraft.Canard.WETTED_AREA_SCALER)])
+        wing_group.add_subsystem(
+            "aerostructures",
+            WingWeightSubsys(),
+            promotes_inputs=["aircraft:*"],
+            promotes_outputs=[
+                Aircraft.Canard.ASPECT_RATIO,
+                ('Tail', Aircraft.Canard.WETTED_AREA_SCALER),
+            ],
+        )
         return wing_group
 
 
@@ -74,7 +75,8 @@
         prob = AviaryProblem()
 
         csv_path = get_aviary_resource_path(
-            'models/test_aircraft/aircraft_for_bench_GwFm.csv')
+            'models/test_aircraft/aircraft_for_bench_GwFm.csv'
+        )
         prob.load_inputs(csv_path, phase_info)
 
         # Preprocess inputs
