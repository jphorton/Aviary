--- conflicted
+++ resolved
@@ -162,12 +162,7 @@
             'EAS_target': (250, 'kn'),
             'mach_cruise': 0.8,
             'target_mach': False,
-<<<<<<< HEAD
-            'final_alt': (10.e3, 'ft'),
-=======
             'final_altitude': (10.e3, 'ft'),
-            'time_initial_bounds': ((20, 200), 's'),
->>>>>>> bec9451b
             'duration_bounds': ((30, 300), 's'),
             'duration_ref': (1000, 's'),
             'alt_lower': (400, 'ft'),
@@ -245,13 +240,7 @@
             'EAS_limit': (350, 'kn'),
             'mach_cruise': 0.8,
             'input_speed_type': SpeedType.MACH,
-<<<<<<< HEAD
-            'final_alt': (10.e3, 'ft'),
-=======
             'final_altitude': (10.e3, 'ft'),
-            'time_initial_bounds': ((1000, 35_000), 's'),
-            'time_initial_ref': (10_000, 's'),
->>>>>>> bec9451b
             'duration_bounds': ((300., 900.), 's'),
             'duration_ref': (1000, 's'),
             'alt_lower': (1000, 'ft'),
@@ -287,13 +276,7 @@
             'EAS_limit': (250, 'kn'),
             'mach_cruise': 0.80,
             'input_speed_type': SpeedType.EAS,
-<<<<<<< HEAD
-            'final_alt': (1000, 'ft'),
-=======
             'final_altitude': (1000, 'ft'),
-            'time_initial_bounds': ((2000, 50_000), 's'),
-            'time_initial_ref': (15000, 's'),
->>>>>>> bec9451b
             'duration_bounds': ((100., 5000), 's'),
             'duration_ref': (500, 's'),
             'alt_lower': (500, 'ft'),
