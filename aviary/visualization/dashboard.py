--- conflicted
+++ resolved
@@ -21,14 +21,7 @@
 
 # Constants - # Can't get using CSS to work with frames and the raw_css for the template so going with
 #    this for now
-<<<<<<< HEAD
 aviary_variables_json_file_name = 'aviary_vars.json'
-=======
-iframe_css = (
-    "width=100% height=4000vh overflow=hidden margin=0px padding=0px border=none"
-)
-aviary_variables_json_file_name = "aviary_vars.json"
->>>>>>> 49bcab3a
 
 
 def _dashboard_setup_parser(parser):
@@ -115,24 +108,11 @@
         does not exist.
     """
     if os.path.exists(text_filepath):
-<<<<<<< HEAD
         if format == 'html':
-            # iframe_css = "width=100% height=4000vh overflow=hidden margin=0px padding=0px border=none"
-            # report_pane = pn.pane.HTML(
-            #     f'<iframe {iframe_css} src=/home/{text_filepath}></iframe>')
-            # iframe_css = "width=1200px height=1200px overflow=scroll margin=0px padding=0px border=20px frameBorder=20px scrolling=yes"
-            iframe_css = 'max-width=1200px max-height=1200px overflow="scroll" margin=0px padding=0px border=20px frameBorder=20px scrolling="yes"'
             iframe_css = 'width=1200px height=800px overflow-x="scroll" overflow="scroll" margin=0px padding=0px border=20px frameBorder=20px scrolling="yes"'
             report_pane = pn.pane.HTML(
                 f'<iframe {iframe_css} src=/home/{text_filepath}></iframe>'              )
         elif format in ['markdown', 'text']:
-=======
-        if format == "html":
-            report_pane = pn.pane.HTML(
-                f"<iframe {iframe_css} src=/home/{text_filepath}></iframe>"
-            )
-        elif format in ["markdown", "text"]:
->>>>>>> 49bcab3a
             with open(text_filepath, "rb") as f:
                 file_text = f.read()
                 # need to deal with some encoding errors
